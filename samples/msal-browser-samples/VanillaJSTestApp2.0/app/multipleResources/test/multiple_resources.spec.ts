import "mocha";
import puppeteer from "puppeteer";
import { expect } from "chai";
<<<<<<< HEAD
import fs from "fs";
import { LabClient, ILabApiParams } from "../../../e2eTests/LabClient";
=======
import { Screenshot, createFolder, setupCredentials, getTokens, removeTokens, getAccountFromCache, accessTokenForScopesExists } from "../../../e2eTests/TestUtils"
>>>>>>> 5c620810

const SCREENSHOT_BASE_FOLDER_NAME = `${__dirname}/screenshots`;
let username = "";
let accountPwd = "";

<<<<<<< HEAD
function setupScreenshotDir() {
    if (!fs.existsSync(`${SCREENSHOT_BASE_FOLDER_NAME}`)) {
        fs.mkdirSync(SCREENSHOT_BASE_FOLDER_NAME);
    }
}

async function setupCredentials() {
    const testCreds = new LabClient();
    const userParams: ILabApiParams = {envName: "azurecloud"};
    const envResponse = await testCreds.getUserVarsByCloudEnvironment(userParams);
    const testEnv = envResponse[0];
    if (testEnv.upn) {
        username = testEnv.upn;
    }

    const testPwdSecret = await testCreds.getSecret(testEnv.labName);

    accountPwd = testPwdSecret.value;
}

async function takeScreenshot(page: puppeteer.Page, testName: string, screenshotName: string): Promise<void> {
    const screenshotFolderName = `${SCREENSHOT_BASE_FOLDER_NAME}/${testName}`
    if (!fs.existsSync(`${screenshotFolderName}`)) {
        fs.mkdirSync(screenshotFolderName);
    }
    await page.screenshot({ path: `${screenshotFolderName}/${++SCREENSHOT_NUM}_${screenshotName}.png` });
}

async function enterCredentials(page: puppeteer.Page, testName: string): Promise<void> {
=======
async function enterCredentials(page: puppeteer.Page, screenshot: Screenshot): Promise<void> {
>>>>>>> 5c620810
    await page.waitForNavigation({ waitUntil: "networkidle0"});
    await page.waitForSelector("#i0116");
    await screenshot.takeScreenshot(page, "loginPage");
    await page.type("#i0116", username);
    await page.click("#idSIButton9");
    await page.waitForNavigation({ waitUntil: "networkidle0"});
    await page.waitForSelector("#i0118");
    await screenshot.takeScreenshot(page, "pwdInputPage");
    await page.type("#i0118", accountPwd);
    await page.click("#idSIButton9");
}

describe("Browser tests", function () {
    this.timeout(0);
    this.retries(1);

    let browser: puppeteer.Browser;
    before(async () => {
        createFolder(SCREENSHOT_BASE_FOLDER_NAME);
        [username, accountPwd] = await setupCredentials("azureppe");
        browser = await puppeteer.launch({
            headless: true,
            ignoreDefaultArgs: ['--no-sandbox', '–disable-setuid-sandbox']
        });
    });

    let context: puppeteer.BrowserContext;
    let page: puppeteer.Page;
    beforeEach(async () => {
        context = await browser.createIncognitoBrowserContext();
        page = await context.newPage();
        await page.goto('http://localhost:30662/');
    });

    afterEach(async () => {
        await page.close();
    });

    after(async () => {
        await context.close();
        await browser.close();
    });

    it("Performs loginRedirect and acquires 2 tokens", async () => {
        const screenshot = new Screenshot(`${SCREENSHOT_BASE_FOLDER_NAME}/multipleResources`);
        // Home Page
        await screenshot.takeScreenshot(page, "samplePageInit");
        // Click Sign In
        await page.click("#SignIn");
        await screenshot.takeScreenshot(page, "signInClicked");
        // Click Sign In With Redirect
        await page.click("#loginRedirect");
        // Enter credentials
        await enterCredentials(page, screenshot);
        // Wait for return to page
        await page.waitForNavigation({ waitUntil: "networkidle0"});
        await screenshot.takeScreenshot(page, "samplePageLoggedIn");
        let tokenStore = await getTokens(page);
        expect(tokenStore.idTokens).to.be.length(1);
        expect(tokenStore.accessTokens).to.be.length(1);
        expect(tokenStore.refreshTokens).to.be.length(1);
        expect(getAccountFromCache(page, tokenStore.idTokens[0])).to.not.be.null;

        // acquire First Access Token
        await removeTokens(page, tokenStore.accessTokens);
        await page.click("#seeProfile");
        await page.waitFor(2000)
        await screenshot.takeScreenshot(page, "seeProfile");
        tokenStore = await getTokens(page);
        expect(tokenStore.idTokens).to.be.length(1);
        expect(tokenStore.accessTokens).to.be.length(1);
        expect(tokenStore.refreshTokens).to.be.length(1);
        expect(getAccountFromCache(page, tokenStore.idTokens[0])).to.not.be.null;
        expect(await accessTokenForScopesExists(page, tokenStore.accessTokens, ["openid", "profile", "user.read"])).to.be.true;

        //acquire Second Access Token
        await page.click("#secondToken");
        await page.waitForSelector("#second-resource-div");
        await screenshot.takeScreenshot(page, "secondToken");
        tokenStore = await getTokens(page);
        expect(tokenStore.idTokens).to.be.length(1);
        expect(tokenStore.accessTokens).to.be.length(2);
        expect(tokenStore.refreshTokens).to.be.length(1);
        expect(getAccountFromCache(page, tokenStore.idTokens[0])).to.not.be.null;
        expect(await accessTokenForScopesExists(page, tokenStore.accessTokens, ["openid", "profile", "user.read"])).to.be.true;
        expect(await accessTokenForScopesExists(page, tokenStore.accessTokens, ["https://msidlab0.spoppe.com/User.Read"])).to.be.true;
    });
});<|MERGE_RESOLUTION|>--- conflicted
+++ resolved
@@ -1,50 +1,13 @@
 import "mocha";
 import puppeteer from "puppeteer";
 import { expect } from "chai";
-<<<<<<< HEAD
-import fs from "fs";
-import { LabClient, ILabApiParams } from "../../../e2eTests/LabClient";
-=======
 import { Screenshot, createFolder, setupCredentials, getTokens, removeTokens, getAccountFromCache, accessTokenForScopesExists } from "../../../e2eTests/TestUtils"
->>>>>>> 5c620810
 
 const SCREENSHOT_BASE_FOLDER_NAME = `${__dirname}/screenshots`;
 let username = "";
 let accountPwd = "";
 
-<<<<<<< HEAD
-function setupScreenshotDir() {
-    if (!fs.existsSync(`${SCREENSHOT_BASE_FOLDER_NAME}`)) {
-        fs.mkdirSync(SCREENSHOT_BASE_FOLDER_NAME);
-    }
-}
-
-async function setupCredentials() {
-    const testCreds = new LabClient();
-    const userParams: ILabApiParams = {envName: "azurecloud"};
-    const envResponse = await testCreds.getUserVarsByCloudEnvironment(userParams);
-    const testEnv = envResponse[0];
-    if (testEnv.upn) {
-        username = testEnv.upn;
-    }
-
-    const testPwdSecret = await testCreds.getSecret(testEnv.labName);
-
-    accountPwd = testPwdSecret.value;
-}
-
-async function takeScreenshot(page: puppeteer.Page, testName: string, screenshotName: string): Promise<void> {
-    const screenshotFolderName = `${SCREENSHOT_BASE_FOLDER_NAME}/${testName}`
-    if (!fs.existsSync(`${screenshotFolderName}`)) {
-        fs.mkdirSync(screenshotFolderName);
-    }
-    await page.screenshot({ path: `${screenshotFolderName}/${++SCREENSHOT_NUM}_${screenshotName}.png` });
-}
-
-async function enterCredentials(page: puppeteer.Page, testName: string): Promise<void> {
-=======
 async function enterCredentials(page: puppeteer.Page, screenshot: Screenshot): Promise<void> {
->>>>>>> 5c620810
     await page.waitForNavigation({ waitUntil: "networkidle0"});
     await page.waitForSelector("#i0116");
     await screenshot.takeScreenshot(page, "loginPage");
