import { expect } from "chai";
import { Utils } from "../src/Utils";

describe("Utils.ts class", () => {

    const TEST_ID_TOKEN = "eyJraWQiOiIxZTlnZGs3IiwiYWxnIjoiUlMyNTYifQ"
    + ".ewogImlzcyI6ICJodHRwOi8vc2VydmVyLmV4YW1wbGUuY29tIiwKICJzdWIiOiAiMjQ4Mjg5NzYxMDAxIiwKICJhdWQiOiAiczZCaGRSa3F0MyIsCiAibm9uY2UiOiAidGVzdF9ub25jZSIsCiAiZXhwIjogMTMxMTI4MTk3MCwKICJpYXQiOiAxMzExMjgwOTcwLAogIm5hbWUiOiAiSmFuZSBEb2UiLAogImdpdmVuX25hbWUiOiAiSmFuZSIsCiAiZmFtaWx5X25hbWUiOiAiRG9lIiwKICJnZW5kZXIiOiAiZmVtYWxlIiwKICJ0aWQiOiAiMTI0ZHMzMjQtNDNkZS1uODltLTc0NzctNDY2ZmVmczQ1YTg1IiwKICJiaXJ0aGRhdGUiOiAiMDAwMC0xMC0zMSIsCiAiZW1haWwiOiAiamFuZWRvZUBleGFtcGxlLmNvbSIsCiAicGljdHVyZSI6ICJodHRwOi8vZXhhbXBsZS5jb20vamFuZWRvZS9tZS5qcGciCn0="
    + ".rHQjEmBqn9Jre0OLykYNnspA10Qql2rvx4FsD00jwlB0Sym4NzpgvPKsDjn_wMkHxcp6CilPcoKrWHcipR2iAjzLvDNAReF97zoJqq880ZD1bwY82JDauCXELVR9O6_B0w3K-E7yM2macAAgNCUwtik6SjoSUZRcf-O5lygIyLENx882p6MtmwaL1hd6qn5RZOQ0TLrOYu0532g9Exxcm-ChymrB4xLykpDj3lUivJt63eEGGN6DH5K6o33TcxkIjNrCD4XB1CKKumZvCedgHHF3IAK4dVEDSUoGlH9z4pP_eWYNXvqQOjGs-rDaQzUHl6cQQWNiDpWOl_lxXjQEvQ";

    const TEST_RAW_CLIENT_INFO = "eyJ1aWQiOiIxMjMtdGVzdC11aWQiLCJ1dGlkIjoiNDU2LXRlc3QtdXRpZCJ9";

    // Test Hashes
    const TEST_SUCCESS_PARAMS = `id_token=${TEST_ID_TOKEN}&client_info=${TEST_RAW_CLIENT_INFO}&state=RANDOM-GUID-HERE|`;
    const TEST_SUCCESS_HASH_1 = `#${TEST_SUCCESS_PARAMS}`;
    const TEST_SUCCESS_HASH_2 = `#/${TEST_SUCCESS_PARAMS}`;
    const TEST_URL_NO_HASH = `http://localhost:3000/`;
    const TEST_URL_HASH_SINGLE_CHAR = `${TEST_URL_NO_HASH}${TEST_SUCCESS_HASH_1}`;
    const TEST_URL_HASH_TWO_CHAR = `${TEST_URL_NO_HASH}${TEST_SUCCESS_HASH_2}`;

    it("get getLibraryVersion()", () => {
        const version: string = Utils.getLibraryVersion();

        expect(version).to.be.string;
        expect(version.split(".").length).to.be.greaterThan(2);
    });

<<<<<<< HEAD
    it("test Base64 encode decode", () => {
        // english
        expect(Utils.base64EncodeStringUrlSafe("msaljs")).to.be.equal("bXNhbGpz");
        expect(Utils.base64DecodeStringUrlSafe("bXNhbGpz")).to.be.equal("msaljs");
=======
    it("replaceTenantPath", () => {
        console.log(Utils.replaceTenantPath("http://a.com/common/d?e=f", "1234-5678"));
        console.log(Utils.replaceTenantPath("http://a.com/common/", "1234-56778"));
        console.log(Utils.replaceTenantPath("http://a.com/common", "1234-5678"));
    });

    describe("test Base64 encode decode", () => {
        it('english', () => {
            expect(Utils.base64Encode("msaljs")).to.be.equal("bXNhbGpz");
            expect(Utils.base64Decode("bXNhbGpz")).to.be.equal("msaljs");
        });
>>>>>>> 5bc9828a

        it('Icelandic', () => {
            expect(Utils.base64Encode("Björn Ironside")).to.be.equal("QmrDtnJuIElyb25zaWRl");
            expect(Utils.base64Decode("QmrDtnJuIElyb25zaWRl")).to.be.equal("Björn Ironside");
        });

        it('hebrew', () => {
            expect(Utils.base64Encode("בְּצַלְאֵל")).to.be.equal("15HWvNaw16bWt9ec1rDXkNa115w=");
            expect(Utils.base64Decode("15HWvNaw16bWt9ec1rDXkNa115w=")).to.be.equal("בְּצַלְאֵל");
        });

        it('spanish', () => {
            expect(Utils.base64Encode("Avrán")).to.be.equal("QXZyw6Fu");
            expect(Utils.base64Decode("QXZyw6Fu")).to.be.equal("Avrán");
        });
    });

    it("test getHashFromUrl returns hash from url if hash is single character", () => {
        const hash = Utils.getHashFromUrl(TEST_URL_HASH_SINGLE_CHAR);

        expect(hash).to.be.equal(TEST_SUCCESS_PARAMS);
    });

    it("test getHashFromUrl returns hash from url if hash is two character", () => {
        const hash = Utils.getHashFromUrl(TEST_URL_HASH_TWO_CHAR);

        expect(hash).to.be.equal(TEST_SUCCESS_PARAMS);
    });

    it("test getHashFromUrl returns original url from url if no hash is present", () => {
        const hash = Utils.getHashFromUrl(TEST_URL_NO_HASH);

        expect(hash).to.be.equal(TEST_URL_NO_HASH);
    });
});<|MERGE_RESOLUTION|>--- conflicted
+++ resolved
@@ -1,5 +1,6 @@
 import { expect } from "chai";
 import { Utils } from "../src/Utils";
+import { UrlProcessor } from "../src/UrlProcessor";
 
 describe("Utils.ts class", () => {
 
@@ -24,16 +25,10 @@
         expect(version.split(".").length).to.be.greaterThan(2);
     });
 
-<<<<<<< HEAD
-    it("test Base64 encode decode", () => {
-        // english
-        expect(Utils.base64EncodeStringUrlSafe("msaljs")).to.be.equal("bXNhbGpz");
-        expect(Utils.base64DecodeStringUrlSafe("bXNhbGpz")).to.be.equal("msaljs");
-=======
     it("replaceTenantPath", () => {
-        console.log(Utils.replaceTenantPath("http://a.com/common/d?e=f", "1234-5678"));
-        console.log(Utils.replaceTenantPath("http://a.com/common/", "1234-56778"));
-        console.log(Utils.replaceTenantPath("http://a.com/common", "1234-5678"));
+        console.log(UrlProcessor.replaceTenantPath("http://a.com/common/d?e=f", "1234-5678"));
+        console.log(UrlProcessor.replaceTenantPath("http://a.com/common/", "1234-56778"));
+        console.log(UrlProcessor.replaceTenantPath("http://a.com/common", "1234-5678"));
     });
 
     describe("test Base64 encode decode", () => {
@@ -41,7 +36,6 @@
             expect(Utils.base64Encode("msaljs")).to.be.equal("bXNhbGpz");
             expect(Utils.base64Decode("bXNhbGpz")).to.be.equal("msaljs");
         });
->>>>>>> 5bc9828a
 
         it('Icelandic', () => {
             expect(Utils.base64Encode("Björn Ironside")).to.be.equal("QmrDtnJuIElyb25zaWRl");
@@ -60,19 +54,19 @@
     });
 
     it("test getHashFromUrl returns hash from url if hash is single character", () => {
-        const hash = Utils.getHashFromUrl(TEST_URL_HASH_SINGLE_CHAR);
+        const hash = UrlProcessor.getHashFromUrl(TEST_URL_HASH_SINGLE_CHAR);
 
         expect(hash).to.be.equal(TEST_SUCCESS_PARAMS);
     });
 
     it("test getHashFromUrl returns hash from url if hash is two character", () => {
-        const hash = Utils.getHashFromUrl(TEST_URL_HASH_TWO_CHAR);
+        const hash = UrlProcessor.getHashFromUrl(TEST_URL_HASH_TWO_CHAR);
 
         expect(hash).to.be.equal(TEST_SUCCESS_PARAMS);
     });
 
     it("test getHashFromUrl returns original url from url if no hash is present", () => {
-        const hash = Utils.getHashFromUrl(TEST_URL_NO_HASH);
+        const hash = UrlProcessor.getHashFromUrl(TEST_URL_NO_HASH);
 
         expect(hash).to.be.equal(TEST_URL_NO_HASH);
     });
