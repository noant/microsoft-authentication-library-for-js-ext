--- conflicted
+++ resolved
@@ -141,17 +141,11 @@
      * Appends extraScopesToConsent if passed
      * @param {@link AuthenticationParameters}
      */
-<<<<<<< HEAD
-    static appendScopes(reqScopes: Array<string>|undefined, reqExtraScopesToConsent: Array<string>|undefined): Array<string>|undefined {
-        if(reqScopes) {
-            return reqExtraScopesToConsent ? [...reqScopes, ...reqExtraScopesToConsent]: reqScopes;
-=======
     static appendScopes(reqScopes: Array<string>, reqExtraScopesToConsent: Array<string>): Array<string> {
         if (reqScopes) {
             const convertedExtraScopes = reqExtraScopesToConsent ? this.trimAndConvertArrayToLowerCase([...reqExtraScopesToConsent]) : null;
             const convertedReqScopes = this.trimAndConvertArrayToLowerCase([...reqScopes]);
             return convertedExtraScopes ? [...convertedReqScopes, ...convertedExtraScopes] : convertedReqScopes;
->>>>>>> 960c135c
         }
         return undefined;
     }
