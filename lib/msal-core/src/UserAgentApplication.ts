--- conflicted
+++ resolved
@@ -364,16 +364,12 @@
     }
 
     // Validate and filter scopes (the validate function will throw if validation fails)
-<<<<<<< HEAD
     try {
       this.validateInputScope(scopes, false);
     } catch (e) {
       // Rethrow for better error tracking
       throw e;
     }
-=======
-    this.validateInputScope(scopes, false);
->>>>>>> 26914fca
     scopes = this.filterScopes(scopes);
 
     // extract ADAL id_token if exists
@@ -470,16 +466,12 @@
   acquireTokenRedirect(scopes: Array<string>, authority: string, user: User, extraQueryParameters: string): void;
   acquireTokenRedirect(scopes: Array<string>, authority?: string, user?: User, extraQueryParameters?: string): void {
     // Validate and filter scopes (the validate function will throw if validation fails)
-<<<<<<< HEAD
     try {
       this.validateInputScope(scopes, true);
     } catch (e) {
       // Rethrow for better error tracking
       throw e;
     }
-=======
-    this.validateInputScope(scopes, true);
->>>>>>> 26914fca
     scopes = this.filterScopes(scopes);
 
     // Get the user object if a session exists
@@ -584,7 +576,6 @@
     return new Promise<string>((resolve, reject) => {
       // Fail if login is already in progress
       if (this._loginInProgress) {
-<<<<<<< HEAD
         throw ClientAuthError.createLoginInProgressError();
       }
       // Validate and filter scopes (the validate function will throw if validation fails)
@@ -594,12 +585,6 @@
         // Rethrow for better error tracking
         throw e;
       }
-=======
-        reject(ClientAuthError.createLoginInProgressError());
-      }
-      // Validate and filter scopes (the validate function will throw if validation fails)
-      this.validateInputScope(scopes, false);
->>>>>>> 26914fca
       scopes = this.filterScopes(scopes);
 
       // Extract ADAL id_token if it exists
@@ -734,16 +719,12 @@
   acquireTokenPopup(scopes: Array<string>, authority?: string, user?: User, extraQueryParameters?: string): Promise<string> {
     return new Promise<string>((resolve, reject) => {
       // Validate and filter scopes (the validate function will throw if validation fails)
-<<<<<<< HEAD
       try {
         this.validateInputScope(scopes, true);
       } catch (e) {
         // Rethrow for better error tracking
         throw e;
       }
-=======
-      this.validateInputScope(scopes, true);
->>>>>>> 26914fca
       scopes = this.filterScopes(scopes);
 
       const scope = scopes.join(" ").toLowerCase();
@@ -753,21 +734,13 @@
 
       // If already in progress, throw an error and reject the request
       if (this._acquireTokenInProgress) {
-<<<<<<< HEAD
         throw ClientAuthError.createAcquireTokenInProgressError();
-=======
-        return reject(ClientAuthError.createAcquireTokenInProgressError());
->>>>>>> 26914fca
       }
 
       //if user is not currently logged in and no login_hint is passed
       if (!userObject && !(extraQueryParameters && (extraQueryParameters.indexOf(Constants.login_hint) !== -1))) {
         this._logger.info("User login is required");
-<<<<<<< HEAD
-        throw ClientAuthError.createUserLoginRequiredError();
-=======
         return reject(ClientAuthError.createUserLoginRequiredError());
->>>>>>> 26914fca
       }
 
       // track the acquireToken progress
@@ -872,10 +845,6 @@
       this._cacheStorage.setItem(Constants.msalError, ErrorCodes.popUpWindowError);
       this._cacheStorage.setItem(Constants.msalErrorDescription, ErrorDescription.popUpWindowError);
       if (reject) {
-<<<<<<< HEAD
-        // TODO: We should throw here instead of passing to reject
-=======
->>>>>>> 26914fca
         reject(ClientAuthError.createPopupWindowError());
       }
       return null;
@@ -888,10 +857,6 @@
       // If popup closed or login in progress, cancel login
       if (popupWindow && popupWindow.closed && instance._loginInProgress) {
         if (reject) {
-<<<<<<< HEAD
-          // TODO: We should throw here instead of passing to reject
-=======
->>>>>>> 26914fca
           reject(ClientAuthError.createUserCancelledError());
         }
         window.clearInterval(pollTimer);
@@ -960,11 +925,7 @@
 
       // open the window
       const popupWindow = window.open(urlNavigate, title, "width=" + popUpWidth + ", height=" + popUpHeight + ", top=" + top + ", left=" + left);
-<<<<<<< HEAD
-      if (!popupWindow || popupWindow == null) {
-=======
       if (!popupWindow) {
->>>>>>> 26914fca
         throw ClientAuthError.createPopupWindowError();
       }
       if (popupWindow.focus) {
@@ -1002,16 +963,12 @@
   acquireTokenSilent(scopes: Array<string>, authority?: string, user?: User, extraQueryParameters?: string): Promise<string> {
     return new Promise<string>((resolve, reject) => {
       // Validate and filter scopes (the validate function will throw if validation fails)
-<<<<<<< HEAD
       try {
         this.validateInputScope(scopes, true);
       } catch (e) {
         // Rethrow for better error tracking
         throw e;
       }
-=======
-      this.validateInputScope(scopes, true);
->>>>>>> 26914fca
       scopes = this.filterScopes(scopes);
 
       const scope = scopes.join(" ").toLowerCase();
@@ -1020,11 +977,7 @@
       //if user is not currently logged in and no login_hint/sid is passed as an extraQueryParamater
       if (!userObject && Utils.checkSSO(extraQueryParameters) && Utils.isEmpty(adalIdToken) ) {
         this._logger.info("User login is required");
-<<<<<<< HEAD
         throw ClientAuthError.createUserLoginRequiredError();
-=======
-        return reject(ClientAuthError.createUserLoginRequiredError());
->>>>>>> 26914fca
       }
       //if user didn't passes the login_hint and adal's idtoken is present and no userobject, use the login_hint from adal's idToken
       else if (!userObject && !Utils.isEmpty(adalIdToken)) {
@@ -2094,14 +2047,8 @@
       this._user = User.createUser(idToken, clientInfo);
       return this._user;
     }
-
-<<<<<<< HEAD
-    // if login not yet done, throw error
-    throw ClientAuthError.createUserDoesNotExistError();
-=======
     // if login not yet done, return null
     return null;
->>>>>>> 26914fca
   }
 
   /**
@@ -2206,10 +2153,6 @@
   * Used to remove openid and profile from the list of scopes passed by the developer.These scopes are added by default
   * @hidden
   */
-<<<<<<< HEAD
-=======
-  // TODO: Check if this can be combined with validateInputScope()
->>>>>>> 26914fca
   private filterScopes(scopes: Array<string>): Array<string> {
     if (scopes) {
       scopes = scopes.filter(function (element) {
