--- conflicted
+++ resolved
@@ -1796,13 +1796,9 @@
                     // retrieve client_info - if it is not found, generate the uid and utid from idToken
                     if (hashParams.hasOwnProperty(ServerHashParamKeys.CLIENT_INFO)) {
                         this.logger.verbose("Fragment has clientInfo");
-<<<<<<< HEAD
                         clientInfo = new ClientInfo(hashParams[ServerHashParamKeys.CLIENT_INFO], authority);
-=======
-                        clientInfo = hashParams[ServerHashParamKeys.CLIENT_INFO];
                     } else if (this.authorityInstance.AuthorityType === AuthorityType.Adfs) {
-                        clientInfo = ClientInfo.createClientInfoFromIdToken(idTokenObj);
->>>>>>> 5f10555e
+                        clientInfo = ClientInfo.createClientInfoFromIdToken(idTokenObj, authority);
                     } else {
                         this.logger.warning("ClientInfo not received in the response from AAD");
                     }
@@ -1859,13 +1855,9 @@
                     response = ResponseUtils.setResponseIdToken(response, idTokenObj);
                     if (hashParams.hasOwnProperty(ServerHashParamKeys.CLIENT_INFO)) {
                         this.logger.verbose("Fragment has clientInfo");
-<<<<<<< HEAD
                         clientInfo = new ClientInfo(hashParams[ServerHashParamKeys.CLIENT_INFO], authority);
-=======
-                        clientInfo = hashParams[ServerHashParamKeys.CLIENT_INFO];
                     } else if (this.authorityInstance.AuthorityType === AuthorityType.Adfs) {
-                        clientInfo = ClientInfo.createClientInfoFromIdToken(idTokenObj);
->>>>>>> 5f10555e
+                        clientInfo = ClientInfo.createClientInfoFromIdToken(idTokenObj, authority);
                     } else {
                         this.logger.warning("ClientInfo not received in the response from AAD");
                     }
