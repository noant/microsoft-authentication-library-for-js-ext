/*
 * Copyright (c) Microsoft Corporation. All rights reserved.
 * Licensed under the MIT License.
 */

import { AccessTokenCacheItem } from "./cache/AccessTokenCacheItem";
import { AccessTokenKey } from "./cache/AccessTokenKey";
import { AccessTokenValue } from "./cache/AccessTokenValue";
import { ServerRequestParameters } from "./ServerRequestParameters";
import { Authority } from "./authority/Authority";
import { ClientInfo } from "./ClientInfo";
import { IdToken } from "./IdToken";
import { Logger } from "./Logger";
import { AuthCache } from "./cache/AuthCache";
import { Account } from "./Account";
import { ScopeSet } from "./ScopeSet";
import { StringUtils } from "./utils/StringUtils";
import { WindowUtils } from "./utils/WindowUtils";
import { TokenUtils } from "./utils/TokenUtils";
import { TimeUtils } from "./utils/TimeUtils";
import { UrlUtils } from "./utils/UrlUtils";
import { RequestUtils } from "./utils/RequestUtils";
import { ResponseUtils } from "./utils/ResponseUtils";
import { AuthorityFactory } from "./authority/AuthorityFactory";
import { Configuration, buildConfiguration, TelemetryOptions } from "./Configuration";
import { AuthenticationParameters } from "./AuthenticationParameters";
import { ClientConfigurationError } from "./error/ClientConfigurationError";
import { AuthError } from "./error/AuthError";
import { ClientAuthError, ClientAuthErrorMessage } from "./error/ClientAuthError";
import { ServerError } from "./error/ServerError";
import { InteractionRequiredAuthError } from "./error/InteractionRequiredAuthError";
import { AuthResponse, buildResponseStateOnly } from "./AuthResponse";
import TelemetryManager from "./telemetry/TelemetryManager";
import { TelemetryPlatform, TelemetryConfig } from "./telemetry/TelemetryTypes";
import ApiEvent, { API_CODE, API_EVENT_IDENTIFIER } from "./telemetry/ApiEvent";

import { Constants,
    ServerHashParamKeys,
    InteractionType,
    libraryVersion,
    TemporaryCacheKeys,
    PersistentCacheKeys,
    ErrorCacheKeys,
    FramePrefix
} from "./utils/Constants";
import { CryptoUtils } from "./utils/CryptoUtils";
<<<<<<< HEAD
import { stat } from 'fs';
=======
import { TrustedAuthority } from "./authority/TrustedAuthority";
>>>>>>> 504d352e

// default authority
const DEFAULT_AUTHORITY = "https://login.microsoftonline.com/common";

/**
 * Interface to handle iFrame generation, Popup Window creation and redirect handling
 */
declare global {
    interface Window {
        msal: Object;
        CustomEvent: CustomEvent;
        Event: Event;
        activeRenewals: {};
        renewStates: Array<string>;
        callbackMappedToRenewStates : {};
        promiseMappedToRenewStates: {};
        openedWindows: Array<Window>;
        requestType: string;
    }
}

/**
 * @hidden
 * @ignore
 * response_type from OpenIDConnect
 * References: https://openid.net/specs/oauth-v2-multiple-response-types-1_0.html & https://tools.ietf.org/html/rfc6749#section-4.2.1
 * Since we support only implicit flow in this library, we restrict the response_type support to only 'token' and 'id_token'
 *
 */
const ResponseTypes = {
    id_token: "id_token",
    token: "token",
    id_token_token: "id_token token"
};

/**
 * @hidden
 * @ignore
 */
export interface CacheResult {
    errorDesc: string;
    token: string;
    error: string;
}

/**
 * @hidden
 * @ignore
 * Data type to hold information about state returned from the server
 */
export type ResponseStateInfo = {
    state: string;
    timestamp: number,
    method: string;
    stateMatch: boolean;
    requestType: string;
};

/**
 * A type alias for an authResponseCallback function.
 * {@link (authResponseCallback:type)}
 * @param authErr error created for failure cases
 * @param response response containing token strings in success cases, or just state value in error cases
 */
export type authResponseCallback = (authErr: AuthError, response?: AuthResponse) => void;

/**
 * A type alias for a tokenReceivedCallback function.
 * {@link (tokenReceivedCallback:type)}
 * @returns response of type {@link (AuthResponse:type)}
 * The function that will get the call back once this API is completed (either successfully or with a failure).
 */
export type tokenReceivedCallback = (response: AuthResponse) => void;

/**
 * A type alias for a errorReceivedCallback function.
 * {@link (errorReceivedCallback:type)}
 * @returns response of type {@link (AuthError:class)}
 * @returns {string} account state
 */
export type errorReceivedCallback = (authErr: AuthError, accountState: string) => void;

/**
 * UserAgentApplication class
 *
 * Object Instance that the developer can use to make loginXX OR acquireTokenXX functions
 */
export class UserAgentApplication {

    // input Configuration by the developer/user
    private config: Configuration;

    // callbacks for token/error
    private authResponseCallback: authResponseCallback = null;
    private tokenReceivedCallback: tokenReceivedCallback = null;
    private errorReceivedCallback: errorReceivedCallback = null;

    // Added for readability as these params are very frequently used
    private logger: Logger;
    private clientId: string;
    private inCookie: boolean;
    private telemetryManager: TelemetryManager;

    // Cache and Account info referred across token grant flow
    protected cacheStorage: AuthCache;
    private account: Account;

    // state variables
    private silentAuthenticationState: string;
    private silentLogin: boolean;
    private redirectResponse: AuthResponse;
    private redirectError: AuthError;

    // Authority Functionality
    protected authorityInstance: Authority;

    /**
     * setter for the authority URL
     * @param {string} authority
     */
    // If the developer passes an authority, create an instance
    public set authority(val) {
        this.authorityInstance = AuthorityFactory.CreateInstance(val, this.config.auth.validateAuthority);
    }

    /**
     * Method to manage the authority URL.
     *
     * @returns {string} authority
     */
    public get authority(): string {
        return this.authorityInstance.CanonicalAuthority;
    }

    /**
     * Get the current authority instance from the MSAL configuration object
     *
     * @returns {@link Authority} authority instance
     */
    public getAuthorityInstance(): Authority {
        return this.authorityInstance;
    }

    /**
     * @constructor
     * Constructor for the UserAgentApplication used to instantiate the UserAgentApplication object
     *
     * Important attributes in the Configuration object for auth are:
     * - clientID: the application ID of your application.
     * You can obtain one by registering your application with our Application registration portal : https://portal.azure.com/#blade/Microsoft_AAD_IAM/ActiveDirectoryMenuBlade/RegisteredAppsPreview
     * - authority: the authority URL for your application.
     *
     * In Azure AD, authority is a URL indicating the Azure active directory that MSAL uses to obtain tokens.
     * It is of the form https://login.microsoftonline.com/&lt;Enter_the_Tenant_Info_Here&gt;.
     * If your application supports Accounts in one organizational directory, replace "Enter_the_Tenant_Info_Here" value with the Tenant Id or Tenant name (for example, contoso.microsoft.com).
     * If your application supports Accounts in any organizational directory, replace "Enter_the_Tenant_Info_Here" value with organizations.
     * If your application supports Accounts in any organizational directory and personal Microsoft accounts, replace "Enter_the_Tenant_Info_Here" value with common.
     * To restrict support to Personal Microsoft accounts only, replace "Enter_the_Tenant_Info_Here" value with consumers.
     *
     *
     * In Azure B2C, authority is of the form https://&lt;instance&gt;/tfp/&lt;tenant&gt;/&lt;policyName&gt;/
     *
     * @param {@link (Configuration:type)} configuration object for the MSAL UserAgentApplication instance
     */
    constructor(configuration: Configuration) {

        // Set the Configuration
        this.config = buildConfiguration(configuration);

        this.logger = this.config.system.logger;
        this.clientId = this.config.auth.clientId;
        this.inCookie = this.config.cache.storeAuthStateInCookie;

        this.telemetryManager = this.getTelemetryManagerFromConfig(this.config.system.telemetry, this.clientId);

        TrustedAuthority.setTrustedAuthoritiesFromConfig(this.config.auth.validateAuthority, this.config.auth.knownAuthorities);
        AuthorityFactory.saveMetadataFromConfig(this.config.auth.authority, this.config.auth.authorityMetadata);

        // if no authority is passed, set the default: "https://login.microsoftonline.com/common"
        this.authority = this.config.auth.authority || DEFAULT_AUTHORITY;

        // cache keys msal - typescript throws an error if any value other than "localStorage" or "sessionStorage" is passed
        this.cacheStorage = new AuthCache(this.clientId, this.config.cache.cacheLocation, this.inCookie);

        // Initialize window handling code
        window.activeRenewals = {};
        window.renewStates = [];
        window.callbackMappedToRenewStates = { };
        window.promiseMappedToRenewStates = { };
        window.msal = this;

        const urlHash = window.location.hash;
        const urlContainsHash = UrlUtils.urlContainsHash(urlHash);

        // check if back button is pressed
        WindowUtils.checkIfBackButtonIsPressed(this.cacheStorage);

        // On the server 302 - Redirect, handle this
        if (urlContainsHash) {
            const stateInfo = this.getResponseState(urlHash);
            if (stateInfo.method === Constants.interactionTypeRedirect) {
                this.handleRedirectAuthenticationResponse(urlHash);
            }
        }
    }

    // #region Redirect Callbacks
    /**
     * @hidden
     * @ignore
     * Set the callback functions for the redirect flow to send back the success or error object.
     * @param {@link (tokenReceivedCallback:type)} successCallback - Callback which contains the AuthResponse object, containing data from the server.
     * @param {@link (errorReceivedCallback:type)} errorCallback - Callback which contains a AuthError object, containing error data from either the server
     * or the library, depending on the origin of the error.
     */
    handleRedirectCallback(tokenReceivedCallback: tokenReceivedCallback, errorReceivedCallback: errorReceivedCallback): void;
    handleRedirectCallback(authCallback: authResponseCallback): void;
    handleRedirectCallback(authOrTokenCallback: authResponseCallback | tokenReceivedCallback, errorReceivedCallback?: errorReceivedCallback): void {
        if (!authOrTokenCallback) {
            throw ClientConfigurationError.createInvalidCallbackObjectError(authOrTokenCallback);
        }

        // Set callbacks
        if (errorReceivedCallback) {
            this.tokenReceivedCallback = authOrTokenCallback as tokenReceivedCallback;
            this.errorReceivedCallback = errorReceivedCallback;
            this.logger.warning("This overload for callback is deprecated - please change the format of the callbacks to a single callback as shown: (err: AuthError, response: AuthResponse).");
        } else {
            this.authResponseCallback = authOrTokenCallback as authResponseCallback;
        }

        if (this.redirectError) {
            this.authErrorHandler(Constants.interactionTypeRedirect, this.redirectError, this.redirectResponse);
        } else if (this.redirectResponse) {
            this.authResponseHandler(Constants.interactionTypeRedirect, this.redirectResponse);
        }
    }

    /**
     * Public API to verify if the URL contains the hash with known properties
     * @param hash
     */
    public urlContainsHash(hash: string) {
        this.logger.verbose("UrlContainsHash has been called");
        return UrlUtils.urlContainsHash(hash);
    }

    private authResponseHandler(interactionType: InteractionType, response: AuthResponse, resolve?: any) : void {
        this.logger.verbose("AuthResponseHandler has been called");

        if (interactionType === Constants.interactionTypeRedirect) {
            this.logger.verbose("Interaction type is redirect");
            if (this.errorReceivedCallback) {
                this.logger.verbose("Two callbacks were provided to handleRedirectCallback, calling success callback with response");
                this.tokenReceivedCallback(response);
            } else if (this.authResponseCallback) {
                this.logger.verbose("One callback was provided to handleRedirectCallback, calling authResponseCallback with response");
                this.authResponseCallback(null, response);
            }
        } else if (interactionType === Constants.interactionTypePopup) {
            this.logger.verbose("Interaction type is popup, resolving");
            resolve(response);
        } else {
            throw ClientAuthError.createInvalidInteractionTypeError();
        }
    }

    private authErrorHandler(interactionType: InteractionType, authErr: AuthError, response: AuthResponse, reject?: any) : void {
        this.logger.verbose("AuthErrorHandler has been called");

        // set interaction_status to complete
        this.cacheStorage.removeItem(TemporaryCacheKeys.INTERACTION_STATUS);
        if (interactionType === Constants.interactionTypeRedirect) {
            this.logger.verbose("Interaction type is redirect");
            if (this.errorReceivedCallback) {
                this.logger.verbose("Two callbacks were provided to handleRedirectCallback, calling error callback");
                this.errorReceivedCallback(authErr, response.accountState);
            } else {
                this.logger.verbose("One callback was provided to handleRedirectCallback, calling authResponseCallback with error");
                this.authResponseCallback(authErr, response);
            }
        } else if (interactionType === Constants.interactionTypePopup) {
            this.logger.verbose("Interaction type is popup, rejecting");
            reject(authErr);
        } else {
            throw ClientAuthError.createInvalidInteractionTypeError();
        }
    }

    // #endregion
    /**
     * Use when initiating the login process by redirecting the user's browser to the authorization endpoint.
     * @param {@link (AuthenticationParameters:type)}
     */
    loginRedirect(userRequest?: AuthenticationParameters): void {
        this.logger.verbose("LoginRedirect has been called");

        // validate request
        const request: AuthenticationParameters = RequestUtils.validateRequest(userRequest, true, this.clientId, Constants.interactionTypeRedirect);
        this.acquireTokenInteractive(Constants.interactionTypeRedirect, true, request,  null, null);
    }

    /**
     * Use when you want to obtain an access_token for your API by redirecting the user's browser window to the authorization endpoint.
     * @param {@link (AuthenticationParameters:type)}
     *
     * To renew idToken, please pass clientId as the only scope in the Authentication Parameters
     */
    acquireTokenRedirect(userRequest: AuthenticationParameters): void {
        this.logger.verbose("AcquireTokenRedirect has been called");

        // validate request
        const request: AuthenticationParameters = RequestUtils.validateRequest(userRequest, false, this.clientId, Constants.interactionTypeRedirect);
        this.acquireTokenInteractive(Constants.interactionTypeRedirect, false, request, null, null);
    }

    /**
     * Use when initiating the login process via opening a popup window in the user's browser
     *
     * @param {@link (AuthenticationParameters:type)}
     *
     * @returns {Promise.<AuthResponse>} - a promise that is fulfilled when this function has completed, or rejected if an error was raised. Returns the {@link AuthResponse} object
     */
    loginPopup(userRequest?: AuthenticationParameters): Promise<AuthResponse> {
        this.logger.verbose("LoginPopup has been called");

        // validate request
        const request: AuthenticationParameters = RequestUtils.validateRequest(userRequest, true, this.clientId, Constants.interactionTypePopup);
        const apiEvent: ApiEvent = this.telemetryManager.createAndStartApiEvent(request.correlationId, API_EVENT_IDENTIFIER.LoginPopup);

        return new Promise<AuthResponse>((resolve, reject) => {
            this.acquireTokenInteractive(Constants.interactionTypePopup, true, request, resolve, reject);
        })
            .then((resp) => {
                this.logger.verbose("Successfully logged in");
                this.telemetryManager.stopAndFlushApiEvent(request.correlationId, apiEvent, true);
                return resp;
            })
            .catch((error: AuthError) => {
                this.cacheStorage.resetTempCacheItems(request.state);
                this.telemetryManager.stopAndFlushApiEvent(request.correlationId, apiEvent, false, error.errorCode);
                throw error;
            });
    }

    /**
     * Use when you want to obtain an access_token for your API via opening a popup window in the user's browser
     * @param {@link AuthenticationParameters}
     *
     * To renew idToken, please pass clientId as the only scope in the Authentication Parameters
     * @returns {Promise.<AuthResponse>} - a promise that is fulfilled when this function has completed, or rejected if an error was raised. Returns the {@link AuthResponse} object
     */
    acquireTokenPopup(userRequest: AuthenticationParameters): Promise<AuthResponse> {
        this.logger.verbose("AcquireTokenPopup has been called");

        // validate request
        const request: AuthenticationParameters = RequestUtils.validateRequest(userRequest, false, this.clientId, Constants.interactionTypePopup);
        const apiEvent: ApiEvent = this.telemetryManager.createAndStartApiEvent(request.correlationId, API_EVENT_IDENTIFIER.AcquireTokenPopup);

        return new Promise<AuthResponse>((resolve, reject) => {
            this.acquireTokenInteractive(Constants.interactionTypePopup, false, request, resolve, reject);
        })
            .then((resp) => {
                this.logger.verbose("Successfully acquired token");
                this.telemetryManager.stopAndFlushApiEvent(request.correlationId, apiEvent, true);
                return resp;
            })
            .catch((error: AuthError) => {
                this.cacheStorage.resetTempCacheItems(request.state);
                this.telemetryManager.stopAndFlushApiEvent(request.correlationId, apiEvent, false, error.errorCode);
                throw error;
            });
    }

    // #region Acquire Token

    /**
     * Use when initiating the login process or when you want to obtain an access_token for your API,
     * either by redirecting the user's browser window to the authorization endpoint or via opening a popup window in the user's browser.
     * @param {@link (AuthenticationParameters:type)}
     *
     * To renew idToken, please pass clientId as the only scope in the Authentication Parameters
     */
    private acquireTokenInteractive(interactionType: InteractionType, isLoginCall: boolean, request: AuthenticationParameters, resolve?: any, reject?: any): void {
        this.logger.verbose("AcquireTokenInteractive has been called");

        // block the request if made from the hidden iframe
        WindowUtils.blockReloadInHiddenIframes();

        const interactionProgress = this.cacheStorage.getItem(TemporaryCacheKeys.INTERACTION_STATUS);
        if(interactionType === Constants.interactionTypeRedirect) {
            this.cacheStorage.setItem(TemporaryCacheKeys.REDIRECT_REQUEST, `${Constants.inProgress}${Constants.resourceDelimiter}${request.state}`);
        }

        // If already in progress, do not proceed
        if (interactionProgress === Constants.inProgress) {
            const thrownError = isLoginCall ? ClientAuthError.createLoginInProgressError() : ClientAuthError.createAcquireTokenInProgressError();
            const stateOnlyResponse = buildResponseStateOnly(this.getAccountState(request.state));
            this.cacheStorage.resetTempCacheItems(request.state);
            this.authErrorHandler(interactionType,
                thrownError,
                stateOnlyResponse,
                reject);
            return;
        }

        // Get the account object if a session exists
        let account: Account;
        if (request && request.account && !isLoginCall) {
            account = request.account;
            this.logger.verbose("Account set from request");
        } else {
            account = this.getAccount();
            this.logger.verbose("Account set from MSAL Cache");
        }

        // If no session exists, prompt the user to login.
        if (!account && !ServerRequestParameters.isSSOParam(request)) {
            if (isLoginCall) {
                // extract ADAL id_token if exists
                const adalIdToken = this.extractADALIdToken();

                // silent login if ADAL id_token is retrieved successfully - SSO
                if (adalIdToken && !request.scopes) {
                    this.logger.info("ADAL's idToken exists. Extracting login information from ADAL's idToken");
                    const tokenRequest: AuthenticationParameters = this.buildIDTokenRequest(request);

                    this.silentLogin = true;
                    this.acquireTokenSilent(tokenRequest).then(response => {
                        this.silentLogin = false;
                        this.logger.info("Unified cache call is successful");

                        this.authResponseHandler(interactionType, response, resolve);
                        return;
                    }, (error) => {
                        this.silentLogin = false;
                        this.logger.error("Error occurred during unified cache ATS: " + error);

                        // proceed to login since ATS failed
                        this.acquireTokenHelper(null, interactionType, isLoginCall, request, resolve, reject);
                    });
                }
                // No ADAL token found, proceed to login
                else {
                    this.logger.verbose("Login call but no token found, proceed to login");
                    this.acquireTokenHelper(null, interactionType, isLoginCall, request, resolve, reject);
                }
            }
            // AcquireToken call, but no account or context given, so throw error
            else {
                this.logger.verbose("AcquireToken call, no context or account given");
                this.logger.info("User login is required");
                const stateOnlyResponse = buildResponseStateOnly(this.getAccountState(request.state));
                this.cacheStorage.resetTempCacheItems(request.state);
                this.authErrorHandler(interactionType,
                    ClientAuthError.createUserLoginRequiredError(),
                    stateOnlyResponse,
                    reject);
                return;
            }
        }
        // User session exists
        else {
            this.logger.verbose("User session exists, login not required");
            this.acquireTokenHelper(account, interactionType, isLoginCall, request, resolve, reject);
        }
    }

    /**
     * @hidden
     * @ignore
     * Helper function to acquireToken
     *
     */
    private async acquireTokenHelper(account: Account, interactionType: InteractionType, isLoginCall: boolean, request: AuthenticationParameters, resolve?: any, reject?: any): Promise<void> {
        this.logger.verbose("AcquireTokenHelper has been called");
        this.logger.verbose(`Interaction type: ${interactionType}. isLoginCall: ${isLoginCall}`);

        // Track the acquireToken progress
        this.cacheStorage.setItem(TemporaryCacheKeys.INTERACTION_STATUS, Constants.inProgress);
        const scope = request.scopes ? request.scopes.join(" ").toLowerCase() : this.clientId.toLowerCase();
        this.logger.verbosePii(`Serialized scopes: ${scope}`);

        let serverAuthenticationRequest: ServerRequestParameters;
        const acquireTokenAuthority = (request && request.authority) ? AuthorityFactory.CreateInstance(request.authority, this.config.auth.validateAuthority, request.authorityMetadata) : this.authorityInstance;

        let popUpWindow: Window;

        try {
            if (!acquireTokenAuthority.hasCachedMetadata()) {
                this.logger.verbose("No cached metadata for authority");
                await AuthorityFactory.saveMetadataFromNetwork(acquireTokenAuthority, this.telemetryManager, request.correlationId);
            } else {
                this.logger.verbose("Cached metadata found for authority");
            }

            // On Fulfillment
            const responseType: string = isLoginCall ? ResponseTypes.id_token : this.getTokenType(account, request.scopes, false);

            const loginStartPage = request.redirectStartPage || window.location.href;

            serverAuthenticationRequest = new ServerRequestParameters(
                acquireTokenAuthority,
                this.clientId,
                responseType,
                this.getRedirectUri(request && request.redirectUri),
                request.scopes,
                request.state,
                request.correlationId
            );
            this.logger.verbose("Finished building server authentication request");

            this.updateCacheEntries(serverAuthenticationRequest, account, isLoginCall, loginStartPage);
            this.logger.verbose("Updating cache entries");

            // populate QueryParameters (sid/login_hint) and any other extraQueryParameters set by the developer
            serverAuthenticationRequest.populateQueryParams(account, request);
            this.logger.verbose("Query parameters populated from account");

            // Construct urlNavigate
            const urlNavigate = UrlUtils.createNavigateUrl(serverAuthenticationRequest) + Constants.response_mode_fragment;

            // set state in cache
            if (interactionType === Constants.interactionTypeRedirect) {
                if (!isLoginCall) {
                    this.cacheStorage.setItem(`${TemporaryCacheKeys.STATE_ACQ_TOKEN}${Constants.resourceDelimiter}${request.state}`, serverAuthenticationRequest.state, this.inCookie);
                    this.logger.verbose("State cached for redirect");
                    this.logger.verbosePii(`State cached: ${serverAuthenticationRequest.state}`);
                } else {
                    this.logger.verbose("Interaction type redirect but login call is true. State not cached");
                }
            } else if (interactionType === Constants.interactionTypePopup) {
                window.renewStates.push(serverAuthenticationRequest.state);
                window.requestType = isLoginCall ? Constants.login : Constants.renewToken;
                this.logger.verbose("State saved to window");
                this.logger.verbosePii(`State saved: ${serverAuthenticationRequest.state}`);

                // Register callback to capture results from server
                this.registerCallback(serverAuthenticationRequest.state, scope, resolve, reject);
            } else {
                this.logger.verbose("Invalid interaction error. State not cached");
                throw ClientAuthError.createInvalidInteractionTypeError();
            }

            if (interactionType === Constants.interactionTypePopup) {
                this.logger.verbose("Interaction type is popup. Generating popup window");
                // Generate a popup window
                try {
                    popUpWindow = this.openPopup(urlNavigate, "msal", Constants.popUpWidth, Constants.popUpHeight);
    
                    // Push popup window handle onto stack for tracking
                    WindowUtils.trackPopup(popUpWindow);
                } catch (e) {
                    this.logger.info(ClientAuthErrorMessage.popUpWindowError.code + ":" + ClientAuthErrorMessage.popUpWindowError.desc);
                    this.cacheStorage.setItem(ErrorCacheKeys.ERROR, ClientAuthErrorMessage.popUpWindowError.code);
                    this.cacheStorage.setItem(ErrorCacheKeys.ERROR_DESC, ClientAuthErrorMessage.popUpWindowError.desc);
                    if (reject) {
                        reject(ClientAuthError.createPopupWindowError());
                        return;
                    }
                }
    
                // popUpWindow will be null for redirects, so we dont need to attempt to monitor the window
                if (popUpWindow) {
                    try {
                        const hash = await WindowUtils.monitorWindowForHash(popUpWindow, this.config.system.loadFrameTimeout, urlNavigate, this.logger);

                        this.handleAuthenticationResponse(hash);

                        // Request completed successfully, set to completed
                        this.cacheStorage.removeItem(TemporaryCacheKeys.INTERACTION_STATUS);
                        this.logger.info("Closing popup window");

                        // TODO: Check how this can be extracted for any framework specific code?
                        if (this.config.framework.isAngular) {
                            this.broadcast("msal:popUpHashChanged", hash);
                            WindowUtils.closePopups();
                        }
                    } catch (error) {
                        if (reject) {
                            reject(error);
                        }

                        if (this.config.framework.isAngular) {
                            this.broadcast("msal:popUpClosed", error.errorCode + Constants.resourceDelimiter + error.errorMessage);
                        } else {
                            // Request failed, set to canceled
                            this.cacheStorage.removeItem(TemporaryCacheKeys.INTERACTION_STATUS);
                            popUpWindow.close();
                        }
                    }
                }
            } else {
                // If onRedirectNavigate is implemented, invoke it and provide urlNavigate
                if (request.onRedirectNavigate) {
                    this.logger.verbose("Invoking onRedirectNavigate callback");

                    const navigate = request.onRedirectNavigate(urlNavigate);

                    // Returning false from onRedirectNavigate will stop navigation
                    if (navigate !== false) {
                        this.logger.verbose("onRedirectNavigate did not return false, navigating");
                        this.navigateWindow(urlNavigate);
                    } else {
                        this.logger.verbose("onRedirectNavigate returned false, stopping navigation");
                    }
                } else {
                    // Otherwise, perform navigation
                    this.logger.verbose("Navigating window to urlNavigate");
                    this.navigateWindow(urlNavigate);
                }
            }
        } catch (err) {
            this.logger.error(err);
            this.cacheStorage.resetTempCacheItems(request.state);
            this.authErrorHandler(interactionType, ClientAuthError.createEndpointResolutionError(err.toString), buildResponseStateOnly(request.state), reject);
            if (popUpWindow) {
                popUpWindow.close();
            }
        }
    }

    /**
     * API interfacing idToken request when applications already have a session/hint acquired by authorization client applications
     * @param request
     */
    ssoSilent(request: AuthenticationParameters): Promise<AuthResponse> {
        this.logger.verbose("ssoSilent has been called");
        
        // throw an error on an empty request
        if (!request) {
            throw ClientConfigurationError.createEmptyRequestError();
        }

        // throw an error on no hints passed
        if (!request.sid && !request.loginHint) {
            throw ClientConfigurationError.createSsoSilentError();
        }

        return this.acquireTokenSilent({
            ...request,
            scopes: [this.clientId]
        });
    }

    /**
     * Use this function to obtain a token before every call to the API / resource provider
     *
     * MSAL return's a cached token when available
     * Or it send's a request to the STS to obtain a new token using a hidden iframe.
     *
     * @param {@link AuthenticationParameters}
     *
     * To renew idToken, please pass clientId as the only scope in the Authentication Parameters
     * @returns {Promise.<AuthResponse>} - a promise that is fulfilled when this function has completed, or rejected if an error was raised. Returns the {@link AuthResponse} object
     *
     */
    acquireTokenSilent(userRequest: AuthenticationParameters): Promise<AuthResponse> {
        this.logger.verbose("AcquireTokenSilent has been called");

        // validate the request
        const request = RequestUtils.validateRequest(userRequest, false, this.clientId, Constants.interactionTypeSilent);
        const apiEvent: ApiEvent = this.telemetryManager.createAndStartApiEvent(request.correlationId, API_EVENT_IDENTIFIER.AcquireTokenSilent);
        const requestSignature = RequestUtils.createRequestSignature(request);

        return new Promise<AuthResponse>(async (resolve, reject) => {

            // block the request if made from the hidden iframe
            WindowUtils.blockReloadInHiddenIframes();

            const scope = request.scopes.join(" ").toLowerCase();
            this.logger.verbosePii(`Serialized scopes: ${scope}`);

            // if the developer passes an account, give that account the priority
            let account: Account;
            if (request.account) {
                account = request.account;
                this.logger.verbose("Account set from request");
            } else {
                account = this.getAccount();
                this.logger.verbose("Account set from MSAL Cache");
            }

            // Extract adalIdToken if stashed in the cache to allow for seamless ADAL to MSAL migration
            const adalIdToken = this.cacheStorage.getItem(Constants.adalIdToken);

            // In the event of no account being passed in the config, no session id, and no pre-existing adalIdToken, user will need to log in
            if (!account && !(request.sid  || request.loginHint) && StringUtils.isEmpty(adalIdToken) ) {
                this.logger.info("User login is required");
                // The promise rejects with a UserLoginRequiredError, which should be caught and user should be prompted to log in interactively
                return reject(ClientAuthError.createUserLoginRequiredError());
            }

            // set the response type based on the current cache status / scopes set
            const responseType = this.getTokenType(account, request.scopes, true);
            this.logger.verbose(`Response type: ${responseType}`);

            // create a serverAuthenticationRequest populating the `queryParameters` to be sent to the Server
            const serverAuthenticationRequest = new ServerRequestParameters(
                AuthorityFactory.CreateInstance(request.authority, this.config.auth.validateAuthority, request.authorityMetadata),
                this.clientId,
                responseType,
                this.getRedirectUri(request.redirectUri),
                request.scopes,
                request.state,
                request.correlationId,
            );

            this.logger.verbose("Finished building server authentication request");

            // populate QueryParameters (sid/login_hint) and any other extraQueryParameters set by the developer
            if (ServerRequestParameters.isSSOParam(request) || account) {
                serverAuthenticationRequest.populateQueryParams(account, request, null, true);
                this.logger.verbose("Query parameters populated from existing SSO or account");
            }
            // if user didn't pass login_hint/sid and adal's idtoken is present, extract the login_hint from the adalIdToken
            else if (!account && !StringUtils.isEmpty(adalIdToken)) {
                // if adalIdToken exists, extract the SSO info from the same
                const adalIdTokenObject = TokenUtils.extractIdToken(adalIdToken);
                this.logger.verbose("ADAL's idToken exists. Extracting login information from ADAL's idToken to populate query parameters");
                serverAuthenticationRequest.populateQueryParams(account, null, adalIdTokenObject, true);
            }
            else {
                this.logger.verbose("No additional query parameters added");
            }

            const userContainedClaims = request.claimsRequest || serverAuthenticationRequest.claimsValue;

            let authErr: AuthError;
            let cacheResultResponse;

            // If request.forceRefresh is set to true, force a request for a new token instead of getting it from the cache
            if (!userContainedClaims && !request.forceRefresh) {
                try {
                    cacheResultResponse = this.getCachedToken(serverAuthenticationRequest, account);
                } catch (e) {
                    authErr = e;
                }
            }

            // resolve/reject based on cacheResult
            if (cacheResultResponse) {
                this.logger.verbose("Token is already in cache for scope: " + scope);
                resolve(cacheResultResponse);
                return null;
            }
            else if (authErr) {
                this.logger.infoPii(authErr.errorCode + ":" + authErr.errorMessage);
                reject(authErr);
                return null;
            }
            // else proceed with login
            else {
                let logMessage;
                if (userContainedClaims) {
                    logMessage = "Skipped cache lookup since claims were given";
                } else if (request.forceRefresh) {
                    logMessage = "Skipped cache lookup since request.forceRefresh option was set to true";
                } else {
                    logMessage = "Token is not in cache for scope: " + scope;
                }
                this.logger.verbose(logMessage);

                // Cache result can return null if cache is empty. In that case, set authority to default value if no authority is passed to the API.
                if (!serverAuthenticationRequest.authorityInstance) {
                    serverAuthenticationRequest.authorityInstance = request.authority ? AuthorityFactory.CreateInstance(request.authority, this.config.auth.validateAuthority, request.authorityMetadata) : this.authorityInstance;
                }

                this.logger.verbosePii(`Authority instance: ${serverAuthenticationRequest.authority}`);
                
                try {
                    if (!serverAuthenticationRequest.authorityInstance.hasCachedMetadata()) {
                        this.logger.verbose("No cached metadata for authority");
                        await AuthorityFactory.saveMetadataFromNetwork(serverAuthenticationRequest.authorityInstance, this.telemetryManager, request.correlationId);
                        this.logger.verbose("Authority has been updated with endpoint discovery response");
                    } else {
                        this.logger.verbose("Cached metadata found for authority");
                    }

                    /*
                     * refresh attempt with iframe
                     * Already renewing for this scope, callback when we get the token.
                     */
                    if (window.activeRenewals[requestSignature]) {
                        this.logger.verbose("Renew token for scope and authority: " + requestSignature + " is in progress. Registering callback");
                        // Active renewals contains the state for each renewal.
                        this.registerCallback(window.activeRenewals[requestSignature], requestSignature, resolve, reject);
                    }
                    else {
                        if (request.scopes && request.scopes.indexOf(this.clientId) > -1 && request.scopes.length === 1) {
                            /*
                             * App uses idToken to send to api endpoints
                             * Default scope is tracked as clientId to store this token
                             */
                            this.logger.verbose("Renewing idToken");
                            this.silentLogin = true;
                            this.renewIdToken(requestSignature, resolve, reject, account, serverAuthenticationRequest);
                        } else {
                            // renew access token
                            this.logger.verbose("Renewing accesstoken");
                            this.renewToken(requestSignature, resolve, reject, account, serverAuthenticationRequest);
                        }
                    }
                } catch (err) {
                    this.logger.error(err);
                    reject(ClientAuthError.createEndpointResolutionError(err.toString()));
                    return null;
                }
            }
        })
            .then(res => {
                this.logger.verbose("Successfully acquired token");
                this.telemetryManager.stopAndFlushApiEvent(request.correlationId, apiEvent, true);
                return res;
            })
            .catch((error: AuthError) => {
                this.cacheStorage.resetTempCacheItems(request.state);
                this.telemetryManager.stopAndFlushApiEvent(request.correlationId, apiEvent, false, error.errorCode);
                throw error;
            });
    }

    // #endregion

    // #region Popup Window Creation

    /**
     * @hidden
     *
     * Configures popup window for login.
     *
     * @param urlNavigate
     * @param title
     * @param popUpWidth
     * @param popUpHeight
     * @ignore
     * @hidden
     */
    private openPopup(urlNavigate: string, title: string, popUpWidth: number, popUpHeight: number) {
        try {
            /**
             * adding winLeft and winTop to account for dual monitor
             * using screenLeft and screenTop for IE8 and earlier
             */
            const winLeft = window.screenLeft ? window.screenLeft : window.screenX;
            const winTop = window.screenTop ? window.screenTop : window.screenY;
            /**
             * window.innerWidth displays browser window"s height and width excluding toolbars
             * using document.documentElement.clientWidth for IE8 and earlier
             */
            const width = window.innerWidth || document.documentElement.clientWidth || document.body.clientWidth;
            const height = window.innerHeight || document.documentElement.clientHeight || document.body.clientHeight;
            const left = ((width / 2) - (popUpWidth / 2)) + winLeft;
            const top = ((height / 2) - (popUpHeight / 2)) + winTop;

            // open the window
            const popupWindow = window.open(urlNavigate, title, "width=" + popUpWidth + ", height=" + popUpHeight + ", top=" + top + ", left=" + left + ", scrollbars=yes");
            if (!popupWindow) {
                throw ClientAuthError.createPopupWindowError();
            }
            if (popupWindow.focus) {
                popupWindow.focus();
            }

            return popupWindow;
        } catch (e) {
            this.logger.error("error opening popup " + e.message);
            this.cacheStorage.removeItem(TemporaryCacheKeys.INTERACTION_STATUS);
            throw ClientAuthError.createPopupWindowError(e.toString());
        }
    }

    // #endregion

    // #region Iframe Management

    /**
     * @hidden
     * Calling _loadFrame but with a timeout to signal failure in loadframeStatus. Callbacks are left.
     * registered when network errors occur and subsequent token requests for same resource are registered to the pending request.
     * @ignore
     */
    private async loadIframeTimeout(urlNavigate: string, frameName: string, requestSignature: string): Promise<void> {
        // set iframe session to pending
        const expectedState = window.activeRenewals[requestSignature];
        this.logger.verbosePii("Set loading state to pending for: " + requestSignature + ":" + expectedState);
        this.cacheStorage.setItem(`${TemporaryCacheKeys.RENEW_STATUS}${Constants.resourceDelimiter}${expectedState}`, Constants.inProgress);

        // render the iframe synchronously if app chooses no timeout, else wait for the set timer to expire
        const iframe: HTMLIFrameElement = this.config.system.navigateFrameWait ?
            await WindowUtils.loadFrame(urlNavigate, frameName, this.config.system.navigateFrameWait, this.logger):
            WindowUtils.loadFrameSync(urlNavigate, frameName, this.logger);

        try {
            const hash = await WindowUtils.monitorWindowForHash(iframe.contentWindow, this.config.system.loadFrameTimeout, urlNavigate, this.logger, true);

            if (hash) {
                this.handleAuthenticationResponse(hash);
            }
        } catch (error) {
            if (this.cacheStorage.getItem(`${TemporaryCacheKeys.RENEW_STATUS}${Constants.resourceDelimiter}${expectedState}`) === Constants.inProgress) {
                // fail the iframe session if it's in pending state
                this.logger.verbose("Loading frame has timed out after: " + (this.config.system.loadFrameTimeout / 1000) + " seconds for scope/authority " + requestSignature + ":" + expectedState);
                // Error after timeout
                if (expectedState && window.callbackMappedToRenewStates[expectedState]) {
                    window.callbackMappedToRenewStates[expectedState](null, error);
                }

                this.cacheStorage.removeItem(`${TemporaryCacheKeys.RENEW_STATUS}${Constants.resourceDelimiter}${expectedState}`);
            }
            WindowUtils.removeHiddenIframe(iframe);
            throw error;
        }
        WindowUtils.removeHiddenIframe(iframe);
    }

    // #endregion

    // #region General Helpers

    /**
     * @hidden
     * Used to redirect the browser to the STS authorization endpoint
     * @param {string} urlNavigate - URL of the authorization endpoint
     */
    private navigateWindow(urlNavigate: string, popupWindow?: Window) {
        // Navigate if valid URL
        if (urlNavigate && !StringUtils.isEmpty(urlNavigate)) {
            const navigateWindow: Window = popupWindow ? popupWindow : window;
            const logMessage: string = popupWindow ? "Navigated Popup window to:" + urlNavigate : "Navigate to:" + urlNavigate;
            this.logger.infoPii(logMessage);
            navigateWindow.location.assign(urlNavigate);
        }
        else {
            this.logger.info("Navigate url is empty");
            throw AuthError.createUnexpectedError("Navigate url is empty");
        }
    }

    /**
     * @hidden
     * Used to add the developer requested callback to the array of callbacks for the specified scopes. The updated array is stored on the window object
     * @param {string} expectedState - Unique state identifier (guid).
     * @param {string} scope - Developer requested permissions. Not all scopes are guaranteed to be included in the access token returned.
     * @param {Function} resolve - The resolve function of the promise object.
     * @param {Function} reject - The reject function of the promise object.
     * @ignore
     */
    private registerCallback(expectedState: string, requestSignature: string, resolve: Function, reject: Function): void {
        // track active renewals
        window.activeRenewals[requestSignature] = expectedState;

        // initialize callbacks mapped array
        if (!window.promiseMappedToRenewStates[expectedState]) {
            window.promiseMappedToRenewStates[expectedState] = [];
        }
        // indexing on the current state, push the callback params to callbacks mapped
        window.promiseMappedToRenewStates[expectedState].push({ resolve: resolve, reject: reject });

        // Store the server response in the current window??
        if (!window.callbackMappedToRenewStates[expectedState]) {
            window.callbackMappedToRenewStates[expectedState] = (response: AuthResponse, error: AuthError) => {
                // reset active renewals
                window.activeRenewals[requestSignature] = null;

                // for all promiseMappedtoRenewStates for a given 'state' - call the reject/resolve with error/token respectively
                for (let i = 0; i < window.promiseMappedToRenewStates[expectedState].length; ++i) {
                    try {
                        if (error) {
                            window.promiseMappedToRenewStates[expectedState][i].reject(error);
                        } else if (response) {
                            window.promiseMappedToRenewStates[expectedState][i].resolve(response);
                        } else {
                            this.cacheStorage.resetTempCacheItems(expectedState);
                            throw AuthError.createUnexpectedError("Error and response are both null");
                        }
                    } catch (e) {
                        this.logger.warning(e);
                    }
                }

                // reset
                window.promiseMappedToRenewStates[expectedState] = null;
                window.callbackMappedToRenewStates[expectedState] = null;
            };
        }
    }

    // #endregion

    // #region Logout

    /**
     * Use to log out the current user, and redirect the user to the postLogoutRedirectUri.
     * Default behaviour is to redirect the user to `window.location.href`.
     */
    logout(correlationId?: string): void {
        this.logger.verbose("Logout has been called");
        this.logoutAsync(correlationId);
    }

    /**
     * Async version of logout(). Use to log out the current user.
     * @param correlationId Request correlationId
     */
    private async logoutAsync(correlationId?: string): Promise<void> {
        const requestCorrelationId = correlationId || CryptoUtils.createNewGuid();
        const apiEvent = this.telemetryManager.createAndStartApiEvent(requestCorrelationId, API_EVENT_IDENTIFIER.Logout);

        this.clearCache();
        this.account = null;

        try {
            if (!this.authorityInstance.hasCachedMetadata()) {
                this.logger.verbose("No cached metadata for authority");
                await AuthorityFactory.saveMetadataFromNetwork(this.authorityInstance, this.telemetryManager, correlationId);
            } else {
                this.logger.verbose("Cached metadata found for authority");
            }

            const correlationIdParam = `client-request-id=${requestCorrelationId}`;

            let postLogoutQueryParam: string;
            if (this.getPostLogoutRedirectUri()) {
                postLogoutQueryParam = `&post_logout_redirect_uri=${encodeURIComponent(this.getPostLogoutRedirectUri())}`;
                this.logger.verbose("redirectUri found and set");
            } else {
                postLogoutQueryParam = "";
                this.logger.verbose("No redirectUri set for app. postLogoutQueryParam is empty");
            }

            let urlNavigate: string;
            if (this.authorityInstance.EndSessionEndpoint) {
                urlNavigate = `${this.authorityInstance.EndSessionEndpoint}?${correlationIdParam}${postLogoutQueryParam}`;
                this.logger.verbose("EndSessionEndpoint found and urlNavigate set");
                this.logger.verbosePii(`urlNavigate set to: ${this.authorityInstance.EndSessionEndpoint}`);
            } else {
                urlNavigate = `${this.authority}oauth2/v2.0/logout?${correlationIdParam}${postLogoutQueryParam}`;
                this.logger.verbose("No endpoint, urlNavigate set to default");
            }

            this.telemetryManager.stopAndFlushApiEvent(requestCorrelationId, apiEvent, true);

            this.logger.verbose("Navigating window to urlNavigate");
            this.navigateWindow(urlNavigate);
        } catch (error) {
            this.telemetryManager.stopAndFlushApiEvent(requestCorrelationId, apiEvent, false, error.errorCode);
        }
    }

    /**
     * @hidden
     * Clear all access tokens in the cache.
     * @ignore
     */
    protected clearCache(): void {
        this.logger.verbose("Clearing cache");
        window.renewStates = [];
        const accessTokenItems = this.cacheStorage.getAllAccessTokens(Constants.clientId, Constants.homeAccountIdentifier);
        for (let i = 0; i < accessTokenItems.length; i++) {
            this.cacheStorage.removeItem(JSON.stringify(accessTokenItems[i].key));
        }
        this.cacheStorage.resetCacheItems();
        // state not being sent would mean this call may not be needed; check later
        this.cacheStorage.clearMsalCookie();
        this.logger.verbose("Cache cleared");
    }

    /**
     * @hidden
     * Clear a given access token from the cache.
     *
     * @param accessToken
     */
    protected clearCacheForScope(accessToken: string) {
        this.logger.verbose("Clearing access token from cache");
        const accessTokenItems = this.cacheStorage.getAllAccessTokens(Constants.clientId, Constants.homeAccountIdentifier);
        for (let i = 0; i < accessTokenItems.length; i++) {
            const token = accessTokenItems[i];
            if (token.value.accessToken === accessToken) {
                this.cacheStorage.removeItem(JSON.stringify(token.key));
                this.logger.verbosePii(`Access token removed: ${token.key}`);
            }
        }
    }

    // #endregion

    // #region Response

    /**
     * @hidden
     * @ignore
     * Checks if the redirect response is received from the STS. In case of redirect, the url fragment has either id_token, access_token or error.
     * @param {string} hash - Hash passed from redirect page.
     * @returns {Boolean} - true if response contains id_token, access_token or error, false otherwise.
     */
    isCallback(hash: string): boolean {
        this.logger.info("isCallback will be deprecated in favor of urlContainsHash in MSAL.js v2.0.");
        this.logger.verbose("isCallback has been called");
        return UrlUtils.urlContainsHash(hash);
    }

    /**
     * @hidden
     * Used to call the constructor callback with the token/error
     * @param {string} [hash=window.location.hash] - Hash fragment of Url.
     */
    private processCallBack(hash: string, stateInfo: ResponseStateInfo, parentCallback?: Function): void {
        this.logger.info("Processing the callback from redirect response");
        // get the state info from the hash
        if (!stateInfo) {
            stateInfo = this.getResponseState(hash);
        }

        let response : AuthResponse;
        let authErr : AuthError;
        // Save the token info from the hash
        try {
            response = this.saveTokenFromHash(hash, stateInfo);
        } catch (err) {
            authErr = err;
        }

        try {
            // Clear the cookie in the hash
            this.cacheStorage.clearMsalCookie(stateInfo.state);
            const accountState: string = this.getAccountState(stateInfo.state);
            if (response) {
                if ((stateInfo.requestType === Constants.renewToken) || response.accessToken) {
                    if (window.parent !== window) {
                        this.logger.verbose("Window is in iframe, acquiring token silently");
                    } else {
                        this.logger.verbose("acquiring token interactive in progress");
                    }
                    response.tokenType = ServerHashParamKeys.ACCESS_TOKEN;
                }
                else if (stateInfo.requestType === Constants.login) {
                    response.tokenType = ServerHashParamKeys.ID_TOKEN;
                }
                if (!parentCallback) {
                    this.redirectResponse = response;
                    return;
                }
            } else if (!parentCallback) {
                this.redirectResponse = buildResponseStateOnly(accountState);
                this.redirectError = authErr;
                this.cacheStorage.resetTempCacheItems(stateInfo.state);
                return;
            }

            parentCallback(response, authErr);
        } catch (err) {
            this.logger.error("Error occurred in token received callback function: " + err);
            throw ClientAuthError.createErrorInCallbackFunction(err.toString());
        }
    }

    /**
     * @hidden
     * This method must be called for processing the response received from the STS if using popups or iframes. It extracts the hash, processes the token or error
     * information and saves it in the cache. It then resolves the promises with the result.
     * @param {string} [hash=window.location.hash] - Hash fragment of Url.
     */
    private handleAuthenticationResponse(hash: string): void {
        this.logger.verbose("HandleAuthenticationResponse has been called");

        // retrieve the hash
        const locationHash = hash || window.location.hash;

        // if (window.parent !== window), by using self, window.parent becomes equal to window in getResponseState method specifically
        const stateInfo = this.getResponseState(locationHash);
        this.logger.verbose("Response state returned");

        const tokenResponseCallback = window.callbackMappedToRenewStates[stateInfo.state];
        this.processCallBack(locationHash, stateInfo, tokenResponseCallback);

        // If current window is opened, close all windows
        WindowUtils.closePopups();
    }

    /**
     * @hidden
     * This method must be called for processing the response received from the STS when using redirect flows. It extracts the hash, processes the token or error
     * information and saves it in the cache. The result can then be accessed by user registered callbacks.
     * @param {string} [hash=window.location.hash] - Hash fragment of Url.
     */
    private handleRedirectAuthenticationResponse(hash: string): void {
        this.logger.info("Returned from redirect url");

        // clear hash from window
        window.location.hash = "";

        // if (window.parent !== window), by using self, window.parent becomes equal to window in getResponseState method specifically
        const stateInfo = this.getResponseState(hash);

        // if set to navigate to loginRequest page post login
        if (this.config.auth.navigateToLoginRequestUrl && window.parent === window) {
            const loginRequestUrl = this.cacheStorage.getItem(`${TemporaryCacheKeys.LOGIN_REQUEST}${Constants.resourceDelimiter}${stateInfo.state}`, this.inCookie);

            // Redirect to home page if login request url is null (real null or the string null)
            if (!loginRequestUrl || loginRequestUrl === "null") {
                this.logger.error("Unable to get valid login request url from cache, redirecting to home page");
                window.location.assign("/");
                return;
            } else {
                const currentUrl = UrlUtils.removeHashFromUrl(window.location.href);
                const finalRedirectUrl = UrlUtils.removeHashFromUrl(loginRequestUrl);
                if (currentUrl !== finalRedirectUrl) {
                    window.location.assign(`${finalRedirectUrl}${hash}`);
                    return;
                } else {
                    const loginRequestUrlComponents = UrlUtils.GetUrlComponents(loginRequestUrl);
                    if (loginRequestUrlComponents.Hash){
                        window.location.hash = loginRequestUrlComponents.Hash;
                    }
                }
            }
        }

        this.processCallBack(hash, stateInfo, null);
    }

    /**
     * @hidden
     * Creates a stateInfo object from the URL fragment and returns it.
     * @param {string} hash  -  Hash passed from redirect page
     * @returns {TokenResponse} an object created from the redirect response from AAD comprising of the keys - parameters, requestType, stateMatch, stateResponse and valid.
     * @ignore
     */
    protected getResponseState(hash: string): ResponseStateInfo {
        this.logger.verbose("GetResponseState has been called");

        const parameters = UrlUtils.deserializeHash(hash);
        let stateResponse: ResponseStateInfo;
        if (!parameters) {
            throw AuthError.createUnexpectedError("Hash was not parsed correctly.");
        }
        if (parameters.hasOwnProperty(ServerHashParamKeys.STATE)) {
            this.logger.verbose("Hash contains state");
            const parsedState = RequestUtils.parseLibraryState(parameters.state);

            stateResponse = {
                requestType: Constants.unknown,
                state: parameters.state,
                timestamp: parsedState.ts,
                method: parsedState.method,
                stateMatch: false
            };
        } else {
            throw AuthError.createUnexpectedError("Hash does not contain state.");
        }
        /*
         * async calls can fire iframe and login request at the same time if developer does not use the API as expected
         * incoming callback needs to be looked up to find the request type
         */

        // loginRedirect
        if (stateResponse.state === this.cacheStorage.getItem(`${TemporaryCacheKeys.STATE_LOGIN}${Constants.resourceDelimiter}${stateResponse.state}`, this.inCookie) || stateResponse.state === this.silentAuthenticationState) {
            stateResponse.requestType = Constants.login;
            stateResponse.stateMatch = true;
            return stateResponse;
        }
        // acquireTokenRedirect
        else if (stateResponse.state === this.cacheStorage.getItem(`${TemporaryCacheKeys.STATE_ACQ_TOKEN}${Constants.resourceDelimiter}${stateResponse.state}`, this.inCookie)) {
            stateResponse.requestType = Constants.renewToken;
            stateResponse.stateMatch = true;
            return stateResponse;
        }

        // external api requests may have many renewtoken requests for different resource
        if (!stateResponse.stateMatch) {
            stateResponse.requestType = window.requestType;
            const statesInParentContext = window.renewStates;
            for (let i = 0; i < statesInParentContext.length; i++) {
                if (statesInParentContext[i] === stateResponse.state) {
                    stateResponse.stateMatch = true;
                    break;
                }
            }
        }

        return stateResponse;
    }

    // #endregion

    // #region Token Processing (Extract to TokenProcessing.ts)

    /**
     * @hidden
     * Used to get token for the specified set of scopes from the cache
     * @param {@link ServerRequestParameters} - Request sent to the STS to obtain an id_token/access_token
     * @param {Account} account - Account for which the scopes were requested
     */
    private getCachedToken(serverAuthenticationRequest: ServerRequestParameters, account: Account): AuthResponse {
        let accessTokenCacheItem: AccessTokenCacheItem = null;
        const scopes = serverAuthenticationRequest.scopes;

        // filter by clientId and account
        const tokenCacheItems = this.cacheStorage.getAllAccessTokens(this.clientId, account ? account.homeAccountIdentifier : null);

        // No match found after initial filtering
        if (tokenCacheItems.length === 0) {
            return null;
        }

        const filteredItems: Array<AccessTokenCacheItem> = [];

        // if no authority passed
        if (!serverAuthenticationRequest.authority) {
            // filter by scope
            for (let i = 0; i < tokenCacheItems.length; i++) {
                const cacheItem = tokenCacheItems[i];
                const cachedScopes = cacheItem.key.scopes.split(" ");
                if (ScopeSet.containsScope(cachedScopes, scopes)) {
                    filteredItems.push(cacheItem);
                }
            }

            // if only one cached token found
            if (filteredItems.length === 1) {
                accessTokenCacheItem = filteredItems[0];
                serverAuthenticationRequest.authorityInstance = AuthorityFactory.CreateInstance(accessTokenCacheItem.key.authority, this.config.auth.validateAuthority);
            }
            // if more than one cached token is found
            else if (filteredItems.length > 1) {
                throw ClientAuthError.createMultipleMatchingTokensInCacheError(scopes.toString());
            }
            // if no match found, check if there was a single authority used
            else {
                const authorityList = this.getUniqueAuthority(tokenCacheItems, "authority");
                if (authorityList.length > 1) {
                    throw ClientAuthError.createMultipleAuthoritiesInCacheError(scopes.toString());
                }

                serverAuthenticationRequest.authorityInstance = AuthorityFactory.CreateInstance(authorityList[0], this.config.auth.validateAuthority);
            }
        }
        // if an authority is passed in the API
        else {
            // filter by authority and scope
            for (let i = 0; i < tokenCacheItems.length; i++) {
                const cacheItem = tokenCacheItems[i];
                const cachedScopes = cacheItem.key.scopes.split(" ");
                if (ScopeSet.containsScope(cachedScopes, scopes) && UrlUtils.CanonicalizeUri(cacheItem.key.authority) === serverAuthenticationRequest.authority) {
                    filteredItems.push(cacheItem);
                }
            }
            // no match
            if (filteredItems.length === 0) {
                return null;
            }
            // if only one cachedToken Found
            else if (filteredItems.length === 1) {
                accessTokenCacheItem = filteredItems[0];
            }
            else {
                // if more than one cached token is found
                throw ClientAuthError.createMultipleMatchingTokensInCacheError(scopes.toString());
            }
        }

        if (accessTokenCacheItem != null) {
            const expired = Number(accessTokenCacheItem.value.expiresIn);
            // If expiration is within offset, it will force renew
            const offset = this.config.system.tokenRenewalOffsetSeconds || 300;
            if (expired && (expired > TimeUtils.now() + offset)) {
                const idTokenObj = new IdToken(accessTokenCacheItem.value.idToken);
                if (!account) {
                    account = this.getAccount();
                    if (!account) {
                        throw AuthError.createUnexpectedError("Account should not be null here.");
                    }
                }
                const aState = this.getAccountState(serverAuthenticationRequest.state);
                const response : AuthResponse = {
                    uniqueId: "",
                    tenantId: "",
                    tokenType: (accessTokenCacheItem.value.idToken === accessTokenCacheItem.value.accessToken) ? ServerHashParamKeys.ID_TOKEN : ServerHashParamKeys.ACCESS_TOKEN,
                    idToken: idTokenObj,
                    idTokenClaims: idTokenObj.claims,
                    accessToken: accessTokenCacheItem.value.accessToken,
                    scopes: accessTokenCacheItem.key.scopes.split(" "),
                    expiresOn: new Date(expired * 1000),
                    account: account,
                    accountState: aState,
                    fromCache: true
                };
                ResponseUtils.setResponseIdToken(response, idTokenObj);
                return response;
            } else {
                this.cacheStorage.removeItem(JSON.stringify(filteredItems[0].key));
                return null;
            }
        } else {
            return null;
        }
    }

    /**
     * @hidden
     * Used to get a unique list of authorities from the cache
     * @param {Array<AccessTokenCacheItem>}  accessTokenCacheItems - accessTokenCacheItems saved in the cache
     * @ignore
     */
    private getUniqueAuthority(accessTokenCacheItems: Array<AccessTokenCacheItem>, property: string): Array<string> {
        const authorityList: Array<string> = [];
        const flags: Array<string> = [];
        accessTokenCacheItems.forEach(element => {
            if (element.key.hasOwnProperty(property) && (flags.indexOf(element.key[property]) === -1)) {
                flags.push(element.key[property]);
                authorityList.push(element.key[property]);
            }
        });
        return authorityList;
    }

    /**
     * @hidden
     * Check if ADAL id_token exists and return if exists.
     *
     */
    private extractADALIdToken(): any {
        const adalIdToken = this.cacheStorage.getItem(Constants.adalIdToken);
        if (!StringUtils.isEmpty(adalIdToken)) {
            return TokenUtils.extractIdToken(adalIdToken);
        }
        return null;
    }

    /**
     * @hidden
     * Acquires access token using a hidden iframe.
     * @ignore
     */
    private renewToken(requestSignature: string, resolve: Function, reject: Function, account: Account, serverAuthenticationRequest: ServerRequestParameters): void {
        this.logger.verbose("renewToken is called for scope and authority: " + requestSignature);

        const frameName = WindowUtils.generateFrameName(FramePrefix.TOKEN_FRAME, requestSignature);
        WindowUtils.addHiddenIFrame(frameName, this.logger);

        this.updateCacheEntries(serverAuthenticationRequest, account, false);
        this.logger.verbosePii("Renew token Expected state: " + serverAuthenticationRequest.state);

        // Build urlNavigate with "prompt=none" and navigate to URL in hidden iFrame
        const urlNavigate = UrlUtils.urlRemoveQueryStringParameter(UrlUtils.createNavigateUrl(serverAuthenticationRequest), Constants.prompt) + Constants.prompt_none + Constants.response_mode_fragment;

        window.renewStates.push(serverAuthenticationRequest.state);
        window.requestType = Constants.renewToken;
        this.registerCallback(serverAuthenticationRequest.state, requestSignature, resolve, reject);
        this.logger.infoPii("Navigate to:" + urlNavigate);
        this.loadIframeTimeout(urlNavigate, frameName, requestSignature).catch(error => reject(error));
    }

    /**
     * @hidden
     * Renews idtoken for app's own backend when clientId is passed as a single scope in the scopes array.
     * @ignore
     */
    private renewIdToken(requestSignature: string, resolve: Function, reject: Function, account: Account, serverAuthenticationRequest: ServerRequestParameters): void {
        this.logger.info("renewidToken is called");

        const frameName = WindowUtils.generateFrameName(FramePrefix.ID_TOKEN_FRAME, requestSignature);
        WindowUtils.addHiddenIFrame(frameName, this.logger);

        this.updateCacheEntries(serverAuthenticationRequest, account, false);

        this.logger.verbose("Renew Idtoken Expected state: " + serverAuthenticationRequest.state);

        // Build urlNavigate with "prompt=none" and navigate to URL in hidden iFrame
        const urlNavigate = UrlUtils.urlRemoveQueryStringParameter(UrlUtils.createNavigateUrl(serverAuthenticationRequest), Constants.prompt) + Constants.prompt_none + Constants.response_mode_fragment;

        if (this.silentLogin) {
            window.requestType = Constants.login;
            this.silentAuthenticationState = serverAuthenticationRequest.state;
        } else {
            window.requestType = Constants.renewToken;
            window.renewStates.push(serverAuthenticationRequest.state);
        }

        // note: scope here is clientId
        this.registerCallback(serverAuthenticationRequest.state, requestSignature, resolve, reject);
        this.logger.infoPii("Navigate to:" + urlNavigate);
        this.loadIframeTimeout(urlNavigate, frameName, requestSignature).catch(error => reject(error));
    }

    /**
     * @hidden
     *
     * This method must be called for processing the response received from AAD. It extracts the hash, processes the token or error, saves it in the cache and calls the registered callbacks with the result.
     * @param {string} authority authority received in the redirect response from AAD.
     * @param {TokenResponse} requestInfo an object created from the redirect response from AAD comprising of the keys - parameters, requestType, stateMatch, stateResponse and valid.
     * @param {Account} account account object for which scopes are consented for. The default account is the logged in account.
     * @param {ClientInfo} clientInfo clientInfo received as part of the response comprising of fields uid and utid.
     * @param {IdToken} idToken idToken received as part of the response.
     * @ignore
     * @private
     */
    /* tslint:disable:no-string-literal */
    private saveAccessToken(response: AuthResponse, authority: string, parameters: any, clientInfo: string, idTokenObj: IdToken): AuthResponse {
        let scope: string;
        const accessTokenResponse = { ...response };
        const clientObj: ClientInfo = new ClientInfo(clientInfo);
        let expiration: number;

        // if the response contains "scope"
        if (parameters.hasOwnProperty(ServerHashParamKeys.SCOPE)) {
            // read the scopes
            scope = parameters[ServerHashParamKeys.SCOPE];
            const consentedScopes = scope.split(" ");

            // retrieve all access tokens from the cache, remove the dup scores
            const accessTokenCacheItems = this.cacheStorage.getAllAccessTokens(this.clientId, authority);

            for (let i = 0; i < accessTokenCacheItems.length; i++) {
                const accessTokenCacheItem = accessTokenCacheItems[i];

                if (accessTokenCacheItem.key.homeAccountIdentifier === response.account.homeAccountIdentifier) {
                    const cachedScopes = accessTokenCacheItem.key.scopes.split(" ");
                    if (ScopeSet.isIntersectingScopes(cachedScopes, consentedScopes)) {
                        this.cacheStorage.removeItem(JSON.stringify(accessTokenCacheItem.key));
                    }
                }
            }

            // Generate and cache accessTokenKey and accessTokenValue
            const expiresIn = TimeUtils.parseExpiresIn(parameters[ServerHashParamKeys.EXPIRES_IN]);
            const parsedState = RequestUtils.parseLibraryState(parameters[ServerHashParamKeys.STATE]);
            expiration = parsedState.ts + expiresIn;
            const accessTokenKey = new AccessTokenKey(authority, this.clientId, scope, clientObj.uid, clientObj.utid);
            const accessTokenValue = new AccessTokenValue(parameters[ServerHashParamKeys.ACCESS_TOKEN], idTokenObj.rawIdToken, expiration.toString(), clientInfo);

            this.cacheStorage.setItem(JSON.stringify(accessTokenKey), JSON.stringify(accessTokenValue));

            accessTokenResponse.accessToken  = parameters[ServerHashParamKeys.ACCESS_TOKEN];
            accessTokenResponse.scopes = consentedScopes;
        }
        // if the response does not contain "scope" - scope is usually client_id and the token will be id_token
        else {
            scope = this.clientId;

            // Generate and cache accessTokenKey and accessTokenValue
            const accessTokenKey = new AccessTokenKey(authority, this.clientId, scope, clientObj.uid, clientObj.utid);
            expiration = Number(idTokenObj.expiration);
            const accessTokenValue = new AccessTokenValue(parameters[ServerHashParamKeys.ID_TOKEN], parameters[ServerHashParamKeys.ID_TOKEN], expiration.toString(), clientInfo);
            this.cacheStorage.setItem(JSON.stringify(accessTokenKey), JSON.stringify(accessTokenValue));
            accessTokenResponse.scopes = [scope];
            accessTokenResponse.accessToken = parameters[ServerHashParamKeys.ID_TOKEN];
        }

        if (expiration) {
            accessTokenResponse.expiresOn = new Date(expiration * 1000);
        } else {
            this.logger.error("Could not parse expiresIn parameter");
        }

        return accessTokenResponse;
    }

    /**
     * @hidden
     * Saves token or error received in the response from AAD in the cache. In case of id_token, it also creates the account object.
     * @ignore
     */
    protected saveTokenFromHash(hash: string, stateInfo: ResponseStateInfo): AuthResponse {
        this.logger.info("State status:" + stateInfo.stateMatch + "; Request type:" + stateInfo.requestType);

        let response : AuthResponse = {
            uniqueId: "",
            tenantId: "",
            tokenType: "",
            idToken: null,
            idTokenClaims: null,
            accessToken: null,
            scopes: [],
            expiresOn: null,
            account: null,
            accountState: "",
            fromCache: false
        };

        let error: AuthError;
        const hashParams = UrlUtils.deserializeHash(hash);
        let authorityKey: string = "";
        let acquireTokenAccountKey: string = "";
        let idTokenObj: IdToken = null;

        // If server returns an error
        if (hashParams.hasOwnProperty(ServerHashParamKeys.ERROR_DESCRIPTION) || hashParams.hasOwnProperty(ServerHashParamKeys.ERROR)) {
            this.logger.infoPii("Error :" + hashParams[ServerHashParamKeys.ERROR] + "; Error description:" + hashParams[ServerHashParamKeys.ERROR_DESCRIPTION]);
            this.cacheStorage.setItem(ErrorCacheKeys.ERROR, hashParams[ServerHashParamKeys.ERROR]);
            this.cacheStorage.setItem(ErrorCacheKeys.ERROR_DESC, hashParams[ServerHashParamKeys.ERROR_DESCRIPTION]);

            // login
            if (stateInfo.requestType === Constants.login) {
                this.cacheStorage.setItem(ErrorCacheKeys.LOGIN_ERROR, hashParams[ServerHashParamKeys.ERROR_DESCRIPTION] + ":" + hashParams[ServerHashParamKeys.ERROR]);
                authorityKey = AuthCache.generateAuthorityKey(stateInfo.state);
            }

            // acquireToken
            if (stateInfo.requestType === Constants.renewToken) {
                authorityKey = AuthCache.generateAuthorityKey(stateInfo.state);

                const account: Account = this.getAccount();
                let accountId;

                if (account && !StringUtils.isEmpty(account.homeAccountIdentifier)) {
                    accountId = account.homeAccountIdentifier;
                }
                else {
                    accountId = Constants.no_account;
                }

                acquireTokenAccountKey = AuthCache.generateAcquireTokenAccountKey(accountId, stateInfo.state);
            }

            const {
                [ServerHashParamKeys.ERROR]: hashErr,
                [ServerHashParamKeys.ERROR_DESCRIPTION]: hashErrDesc
            } = hashParams;
            if (InteractionRequiredAuthError.isInteractionRequiredError(hashErr) ||
        InteractionRequiredAuthError.isInteractionRequiredError(hashErrDesc)) {
                error = new InteractionRequiredAuthError(hashParams[ServerHashParamKeys.ERROR], hashParams[ServerHashParamKeys.ERROR_DESCRIPTION]);
            } else {
                error = new ServerError(hashParams[ServerHashParamKeys.ERROR], hashParams[ServerHashParamKeys.ERROR_DESCRIPTION]);
            }
        }
        // If the server returns "Success"
        else {
            // Verify the state from redirect and record tokens to storage if exists
            if (stateInfo.stateMatch) {
                this.logger.info("State is right");
                if (hashParams.hasOwnProperty(ServerHashParamKeys.SESSION_STATE)) {
                    this.cacheStorage.setItem(`${TemporaryCacheKeys.SESSION_STATE}${Constants.resourceDelimiter}${stateInfo.state}`, hashParams[ServerHashParamKeys.SESSION_STATE]);
                }
                response.accountState = this.getAccountState(stateInfo.state);

                let clientInfo: string = "";

                // Process access_token
                if (hashParams.hasOwnProperty(ServerHashParamKeys.ACCESS_TOKEN)) {
                    this.logger.info("Fragment has access token");
                    response.accessToken = hashParams[ServerHashParamKeys.ACCESS_TOKEN];

                    if (hashParams.hasOwnProperty(ServerHashParamKeys.SCOPE)) {
                        response.scopes = hashParams[ServerHashParamKeys.SCOPE].split(" ");
                    }

                    // retrieve the id_token from response if present
                    if (hashParams.hasOwnProperty(ServerHashParamKeys.ID_TOKEN)) {
                        idTokenObj = new IdToken(hashParams[ServerHashParamKeys.ID_TOKEN]);
                        response.idToken = idTokenObj;
                        response.idTokenClaims = idTokenObj.claims;
                    } else {
                        idTokenObj = new IdToken(this.cacheStorage.getItem(PersistentCacheKeys.IDTOKEN));
                        response = ResponseUtils.setResponseIdToken(response, idTokenObj);
                    }

                    // set authority
                    const authority: string = this.populateAuthority(stateInfo.state, this.inCookie, this.cacheStorage, idTokenObj);

                    // retrieve client_info - if it is not found, generate the uid and utid from idToken
                    if (hashParams.hasOwnProperty(ServerHashParamKeys.CLIENT_INFO)) {
                        clientInfo = hashParams[ServerHashParamKeys.CLIENT_INFO];
                    } else {
                        this.logger.warning("ClientInfo not received in the response from AAD");
                        throw ClientAuthError.createClientInfoNotPopulatedError("ClientInfo not received in the response from the server");
                    }

                    response.account = Account.createAccount(idTokenObj, new ClientInfo(clientInfo));

                    let accountKey: string;
                    if (response.account && !StringUtils.isEmpty(response.account.homeAccountIdentifier)) {
                        accountKey = response.account.homeAccountIdentifier;
                    }
                    else {
                        accountKey = Constants.no_account;
                    }

                    acquireTokenAccountKey = AuthCache.generateAcquireTokenAccountKey(accountKey, stateInfo.state);
                    const acquireTokenAccountKey_noaccount = AuthCache.generateAcquireTokenAccountKey(Constants.no_account, stateInfo.state);

                    const cachedAccount: string = this.cacheStorage.getItem(acquireTokenAccountKey);
                    let acquireTokenAccount: Account;

                    // Check with the account in the Cache
                    if (!StringUtils.isEmpty(cachedAccount)) {
                        acquireTokenAccount = JSON.parse(cachedAccount);
                        if (response.account && acquireTokenAccount && Account.compareAccounts(response.account, acquireTokenAccount)) {
                            response = this.saveAccessToken(response, authority, hashParams, clientInfo, idTokenObj);
                            this.logger.info("The user object received in the response is the same as the one passed in the acquireToken request");
                        }
                        else {
                            this.logger.warning(
                                "The account object created from the response is not the same as the one passed in the acquireToken request");
                        }
                    }
                    else if (!StringUtils.isEmpty(this.cacheStorage.getItem(acquireTokenAccountKey_noaccount))) {
                        response = this.saveAccessToken(response, authority, hashParams, clientInfo, idTokenObj);
                    }
                }

                // Process id_token
                if (hashParams.hasOwnProperty(ServerHashParamKeys.ID_TOKEN)) {
                    this.logger.info("Fragment has id token");

                    // set the idToken
                    idTokenObj = new IdToken(hashParams[ServerHashParamKeys.ID_TOKEN]);

                    response = ResponseUtils.setResponseIdToken(response, idTokenObj);
                    if (hashParams.hasOwnProperty(ServerHashParamKeys.CLIENT_INFO)) {
                        clientInfo = hashParams[ServerHashParamKeys.CLIENT_INFO];
                    } else {
                        this.logger.warning("ClientInfo not received in the response from AAD");
                    }

                    // set authority
                    const authority: string = this.populateAuthority(stateInfo.state, this.inCookie, this.cacheStorage, idTokenObj);

                    this.account = Account.createAccount(idTokenObj, new ClientInfo(clientInfo));
                    response.account = this.account;

                    if (idTokenObj && idTokenObj.nonce) {
                        // check nonce integrity if idToken has nonce - throw an error if not matched
                        if (idTokenObj.nonce !== this.cacheStorage.getItem(`${TemporaryCacheKeys.NONCE_IDTOKEN}${Constants.resourceDelimiter}${stateInfo.state}`, this.inCookie)) {
                            this.account = null;
                            this.cacheStorage.setItem(ErrorCacheKeys.LOGIN_ERROR, "Nonce Mismatch. Expected Nonce: " + this.cacheStorage.getItem(`${TemporaryCacheKeys.NONCE_IDTOKEN}${Constants.resourceDelimiter}${stateInfo.state}`, this.inCookie) + "," + "Actual Nonce: " + idTokenObj.nonce);
                            this.logger.error("Nonce Mismatch.Expected Nonce: " + this.cacheStorage.getItem(`${TemporaryCacheKeys.NONCE_IDTOKEN}${Constants.resourceDelimiter}${stateInfo.state}`, this.inCookie) + "," + "Actual Nonce: " + idTokenObj.nonce);
                            error = ClientAuthError.createNonceMismatchError(this.cacheStorage.getItem(`${TemporaryCacheKeys.NONCE_IDTOKEN}${Constants.resourceDelimiter}${stateInfo.state}`, this.inCookie), idTokenObj.nonce);
                        }
                        // Save the token
                        else {
                            this.cacheStorage.setItem(PersistentCacheKeys.IDTOKEN, hashParams[ServerHashParamKeys.ID_TOKEN]);
                            this.cacheStorage.setItem(PersistentCacheKeys.CLIENT_INFO, clientInfo);

                            // Save idToken as access token for app itself
                            this.saveAccessToken(response, authority, hashParams, clientInfo, idTokenObj);
                        }
                    } else {
                        authorityKey = stateInfo.state;
                        acquireTokenAccountKey = stateInfo.state;

                        this.logger.error("Invalid id_token received in the response");
                        error = ClientAuthError.createInvalidIdTokenError(idTokenObj);
                        this.cacheStorage.setItem(ErrorCacheKeys.ERROR, error.errorCode);
                        this.cacheStorage.setItem(ErrorCacheKeys.ERROR_DESC, error.errorMessage);
                    }
                }
            }
            // State mismatch - unexpected/invalid state
            else {
                authorityKey = stateInfo.state;
                acquireTokenAccountKey = stateInfo.state;

                const expectedState = this.cacheStorage.getItem(`${TemporaryCacheKeys.STATE_LOGIN}${Constants.resourceDelimiter}${stateInfo.state}`, this.inCookie);
                this.logger.error("State Mismatch.Expected State: " + expectedState + "," + "Actual State: " + stateInfo.state);
                error = ClientAuthError.createInvalidStateError(stateInfo.state, expectedState);
                this.cacheStorage.setItem(ErrorCacheKeys.ERROR, error.errorCode);
                this.cacheStorage.setItem(ErrorCacheKeys.ERROR_DESC, error.errorMessage);
            }
        }

        // Set status to completed
        this.cacheStorage.removeItem(`${TemporaryCacheKeys.RENEW_STATUS}${Constants.resourceDelimiter}${stateInfo.state}`);
        this.cacheStorage.resetTempCacheItems(stateInfo.state);

        // this is required if navigateToLoginRequestUrl=false
        if (this.inCookie) {
            this.cacheStorage.setItemCookie(authorityKey, "", -1);
            this.cacheStorage.clearMsalCookie(stateInfo.state);
        }
        if (error) {
            // Error case, set status to cancelled
            throw error;
        }

        if (!response) {
            throw AuthError.createUnexpectedError("Response is null");
        }

        return response;
    }

    /**
     * Set Authority when saving Token from the hash
     * @param state
     * @param inCookie
     * @param cacheStorage
     * @param idTokenObj
     * @param response
     */
    private populateAuthority(state: string, inCookie: boolean, cacheStorage: AuthCache, idTokenObj: IdToken): string {
        const authorityKey: string = AuthCache.generateAuthorityKey(state);
        const cachedAuthority: string = cacheStorage.getItem(authorityKey, inCookie);

        // retrieve the authority from cache and replace with tenantID
        return StringUtils.isEmpty(cachedAuthority) ? cachedAuthority : UrlUtils.replaceTenantPath(cachedAuthority, idTokenObj.tenantId);
    }

    /* tslint:enable:no-string-literal */

    // #endregion

    // #region Account

    /**
     * Returns the signed in account
     * (the account object is created at the time of successful login)
     * or null when no state is found
     * @returns {@link Account} - the account object stored in MSAL
     */
    getAccount(): Account {
        // if a session already exists, get the account from the session
        if (this.account) {
            return this.account;
        }

        // frame is used to get idToken and populate the account for the given session
        const rawIdToken = this.cacheStorage.getItem(PersistentCacheKeys.IDTOKEN);
        const rawClientInfo = this.cacheStorage.getItem(PersistentCacheKeys.CLIENT_INFO);

        if (!StringUtils.isEmpty(rawIdToken) && !StringUtils.isEmpty(rawClientInfo)) {
            const idToken = new IdToken(rawIdToken);
            const clientInfo = new ClientInfo(rawClientInfo);
            this.account = Account.createAccount(idToken, clientInfo);
            return this.account;
        }
        // if login not yet done, return null
        return null;
    }

    /**
     * @hidden
     *
     * Extracts state value from the accountState sent with the authentication request.
     * @returns {string} scope.
     * @ignore
     */
    getAccountState (state: string) {
        if (state) {
            const splitIndex = state.indexOf(Constants.resourceDelimiter);
            if (splitIndex > -1 && splitIndex + 1 < state.length) {
                return state.substring(splitIndex + 1);
            }
        }
        return state;
    }

    /**
     * Use to get a list of unique accounts in MSAL cache based on homeAccountIdentifier.
     *
     * @param {@link Array<Account>} Account - all unique accounts in MSAL cache.
     */
    getAllAccounts(): Array<Account> {
        const accounts: Array<Account> = [];
        const accessTokenCacheItems = this.cacheStorage.getAllAccessTokens(Constants.clientId, Constants.homeAccountIdentifier);

        for (let i = 0; i < accessTokenCacheItems.length; i++) {
            const idToken = new IdToken(accessTokenCacheItems[i].value.idToken);
            const clientInfo = new ClientInfo(accessTokenCacheItems[i].value.homeAccountIdentifier);
            const account: Account = Account.createAccount(idToken, clientInfo);
            accounts.push(account);
        }

        return this.getUniqueAccounts(accounts);
    }

    /**
     * @hidden
     *
     * Used to filter accounts based on homeAccountIdentifier
     * @param {Array<Account>}  Accounts - accounts saved in the cache
     * @ignore
     */
    private getUniqueAccounts(accounts: Array<Account>): Array<Account> {
        if (!accounts || accounts.length <= 1) {
            return accounts;
        }

        const flags: Array<string> = [];
        const uniqueAccounts: Array<Account> = [];
        for (let index = 0; index < accounts.length; ++index) {
            if (accounts[index].homeAccountIdentifier && flags.indexOf(accounts[index].homeAccountIdentifier) === -1) {
                flags.push(accounts[index].homeAccountIdentifier);
                uniqueAccounts.push(accounts[index]);
            }
        }

        return uniqueAccounts;
    }

    // #endregion

    // #region Angular

    /**
     * @hidden
     *
     * Broadcast messages - Used only for Angular?  *
     * @param eventName
     * @param data
     */
    private broadcast(eventName: string, data: string) {
        const evt = new CustomEvent(eventName, { detail: data });
        window.dispatchEvent(evt);
    }

    /**
     * @hidden
     *
     * Helper function to retrieve the cached token
     *
     * @param scopes
     * @param {@link Account} account
     * @param state
     * @return {@link AuthResponse} AuthResponse
     */
    protected getCachedTokenInternal(scopes : Array<string> , account: Account, state: string, correlationId?: string): AuthResponse {
        // Get the current session's account object
        const accountObject: Account = account || this.getAccount();
        if (!accountObject) {
            return null;
        }

        // Construct AuthenticationRequest based on response type; set "redirectUri" from the "request" which makes this call from Angular - for this.getRedirectUri()
        const newAuthority = this.authorityInstance ? this.authorityInstance : AuthorityFactory.CreateInstance(this.authority, this.config.auth.validateAuthority);
        const responseType = this.getTokenType(accountObject, scopes, true);

        const serverAuthenticationRequest = new ServerRequestParameters(
            newAuthority,
            this.clientId,
            responseType,
            this.getRedirectUri(),
            scopes,
            state,
            correlationId
        );

        // get cached token
        return this.getCachedToken(serverAuthenticationRequest, account);
    }

    /**
     * @hidden
     *
     * Get scopes for the Endpoint - Used in Angular to track protected and unprotected resources without interaction from the developer app
     * Note: Please check if we need to set the "redirectUri" from the "request" which makes this call from Angular - for this.getRedirectUri()
     *
     * @param endpoint
     */
    protected getScopesForEndpoint(endpoint: string) : Array<string> {
        // if user specified list of unprotectedResources, no need to send token to these endpoints, return null.
        if (this.config.framework.unprotectedResources.length > 0) {
            for (let i = 0; i < this.config.framework.unprotectedResources.length; i++) {
                if (endpoint.indexOf(this.config.framework.unprotectedResources[i]) > -1) {
                    return null;
                }
            }
        }

        // process all protected resources and send the matched one
        if (this.config.framework.protectedResourceMap.size > 0) {
            for (const key of Array.from(this.config.framework.protectedResourceMap.keys())) {
                // configEndpoint is like /api/Todo requested endpoint can be /api/Todo/1
                if (endpoint.indexOf(key) > -1) {
                    return this.config.framework.protectedResourceMap.get(key);
                }
            }
        }

        /*
         * default resource will be clientid if nothing specified
         * App will use idtoken for calls to itself
         * check if it's staring from http or https, needs to match with app host
         */
        if (endpoint.indexOf("http://") > -1 || endpoint.indexOf("https://") > -1) {
            if (UrlUtils.getHostFromUri(endpoint) === UrlUtils.getHostFromUri(this.getRedirectUri())) {
                return new Array<string>(this.clientId);
            }
        } else {
            /*
             * in angular level, the url for $http interceptor call could be relative url,
             * if it's relative call, we'll treat it as app backend call.
             */
            return new Array<string>(this.clientId);
        }

        // if not the app's own backend or not a domain listed in the endpoints structure
        return null;
    }

    /**
     * Return boolean flag to developer to help inform if login is in progress
     * @returns {boolean} true/false
     */
    public getLoginInProgress(): boolean {
        return this.cacheStorage.getItem(TemporaryCacheKeys.INTERACTION_STATUS) === Constants.inProgress;
    }

    /**
     * @hidden
     * @ignore
     *
     * @param loginInProgress
     */
    protected setInteractionInProgress(inProgress: boolean) {
        if (inProgress) {
            this.cacheStorage.setItem(TemporaryCacheKeys.INTERACTION_STATUS, Constants.inProgress);
        } else {
            this.cacheStorage.removeItem(TemporaryCacheKeys.INTERACTION_STATUS);
        }
    }

    /**
     * @hidden
     * @ignore
     *
     * @param loginInProgress
     */
    protected setloginInProgress(loginInProgress : boolean) {
        this.setInteractionInProgress(loginInProgress);
    }

    /**
     * @hidden
     * @ignore
     *
     * returns the status of acquireTokenInProgress
     */
    protected getAcquireTokenInProgress(): boolean {
        return this.cacheStorage.getItem(TemporaryCacheKeys.INTERACTION_STATUS) === Constants.inProgress;
    }

    /**
     * @hidden
     * @ignore
     *
     * @param acquireTokenInProgress
     */
    protected setAcquireTokenInProgress(acquireTokenInProgress : boolean) {
        this.setInteractionInProgress(acquireTokenInProgress);
    }

    /**
     * @hidden
     * @ignore
     *
     * returns the logger handle
     */
    getLogger() {
        return this.logger;
    }

    /**
     * Sets the logger callback.
     * @param logger Logger callback
     */
    setLogger(logger: Logger) {
        this.logger = logger;
    }

    // #endregion

    // #region Getters and Setters

    /**
     * Use to get the redirect uri configured in MSAL or null.
     * Evaluates redirectUri if its a function, otherwise simply returns its value.
     *
     * @returns {string} redirect URL
     */
    public getRedirectUri(reqRedirectUri?:  string): string {
        if(reqRedirectUri) {
            return reqRedirectUri;
        }
        else if (typeof this.config.auth.redirectUri === "function") {
            return this.config.auth.redirectUri();
        }
        return this.config.auth.redirectUri;
    }

    /**
     * Use to get the post logout redirect uri configured in MSAL or null.
     * Evaluates postLogoutredirectUri if its a function, otherwise simply returns its value.
     *
     * @returns {string} post logout redirect URL
     */
    public getPostLogoutRedirectUri(): string {
        if (typeof this.config.auth.postLogoutRedirectUri === "function") {
            return this.config.auth.postLogoutRedirectUri();
        }
        return this.config.auth.postLogoutRedirectUri;
    }

    /**
     * Use to get the current {@link Configuration} object in MSAL
     *
     * @returns {@link Configuration}
     */
    public getCurrentConfiguration(): Configuration {
        if (!this.config) {
            throw ClientConfigurationError.createNoSetConfigurationError();
        }
        return this.config;
    }

    /**
     * @ignore
     *
     * Utils function to create the Authentication
     * @param {@link account} account object
     * @param scopes
     * @param silentCall
     *
     * @returns {string} token type: id_token or access_token
     *
     */
    private getTokenType(accountObject: Account, scopes: string[], silentCall: boolean): string {
        /*
         * if account is passed and matches the account object/or set to getAccount() from cache
         * if client-id is passed as scope, get id_token else token/id_token_token (in case no session exists)
         */
        let tokenType: string;

        // acquireTokenSilent
        if (silentCall) {
            if (Account.compareAccounts(accountObject, this.getAccount())) {
                tokenType = (scopes.indexOf(this.config.auth.clientId) > -1) ? ResponseTypes.id_token : ResponseTypes.token;
            }
            else {
                tokenType  = (scopes.indexOf(this.config.auth.clientId) > -1) ? ResponseTypes.id_token : ResponseTypes.id_token_token;
            }

            return tokenType;
        }
        // all other cases
        else {
            if (!Account.compareAccounts(accountObject, this.getAccount())) {
                tokenType = ResponseTypes.id_token_token;
            }
            else {
                tokenType = (scopes.indexOf(this.clientId) > -1) ? ResponseTypes.id_token : ResponseTypes.token;
            }

            return tokenType;
        }

    }

    /**
     * @hidden
     * @ignore
     *
     * Sets the cachekeys for and stores the account information in cache
     * @param account
     * @param state
     * @hidden
     */
    private setAccountCache(account: Account, state: string) {

        // Cache acquireTokenAccountKey
        const accountId = account ? this.getAccountId(account) : Constants.no_account;

        const acquireTokenAccountKey = AuthCache.generateAcquireTokenAccountKey(accountId, state);
        this.cacheStorage.setItem(acquireTokenAccountKey, JSON.stringify(account));
    }

    /**
     * @hidden
     * @ignore
     *
     * Sets the cacheKey for and stores the authority information in cache
     * @param state
     * @param authority
     * @hidden
     */
    private setAuthorityCache(state: string, authority: string) {
        // Cache authorityKey
        const authorityKey = AuthCache.generateAuthorityKey(state);
        this.cacheStorage.setItem(authorityKey, UrlUtils.CanonicalizeUri(authority), this.inCookie);
    }

    /**
     * Updates account, authority, and nonce in cache
     * @param serverAuthenticationRequest
     * @param account
     * @hidden
     * @ignore
     */
    private updateCacheEntries(serverAuthenticationRequest: ServerRequestParameters, account: Account, isLoginCall: boolean, loginStartPage?: string) {
        // Cache Request Originator Page
        if (loginStartPage) {
            this.cacheStorage.setItem(`${TemporaryCacheKeys.LOGIN_REQUEST}${Constants.resourceDelimiter}${serverAuthenticationRequest.state}`, loginStartPage, this.inCookie);
        }

        // Cache account and authority
        if (isLoginCall) {
            // Cache the state
            this.cacheStorage.setItem(`${TemporaryCacheKeys.STATE_LOGIN}${Constants.resourceDelimiter}${serverAuthenticationRequest.state}`, serverAuthenticationRequest.state, this.inCookie);
        } else {
            this.setAccountCache(account, serverAuthenticationRequest.state);
        }
        // Cache authorityKey
        this.setAuthorityCache(serverAuthenticationRequest.state, serverAuthenticationRequest.authority);

        // Cache nonce
        this.cacheStorage.setItem(`${TemporaryCacheKeys.NONCE_IDTOKEN}${Constants.resourceDelimiter}${serverAuthenticationRequest.state}`, serverAuthenticationRequest.nonce, this.inCookie);
    }

    /**
     * Returns the unique identifier for the logged in account
     * @param account
     * @hidden
     * @ignore
     */
    private getAccountId(account: Account): any {
        // return `${account.accountIdentifier}` + Constants.resourceDelimiter + `${account.homeAccountIdentifier}`;
        let accountId: string;
        if (!StringUtils.isEmpty(account.homeAccountIdentifier)) {
            accountId = account.homeAccountIdentifier;
        }
        else {
            accountId = Constants.no_account;
        }

        return accountId;
    }

    /**
     * @ignore
     * @param extraQueryParameters
     *
     * Construct 'tokenRequest' from the available data in adalIdToken
     */
    private buildIDTokenRequest(request: AuthenticationParameters): AuthenticationParameters {

        const tokenRequest: AuthenticationParameters = {
            scopes: [this.clientId],
            authority: this.authority,
            account: this.getAccount(),
            extraQueryParameters: request.extraQueryParameters,
            correlationId: request.correlationId
        };

        return tokenRequest;
    }

    /**
     * @ignore
     * @param config
     * @param clientId
     *
     * Construct TelemetryManager from Configuration
     */
    private getTelemetryManagerFromConfig(config: TelemetryOptions, clientId: string): TelemetryManager {
        if (!config) { // if unset
            return TelemetryManager.getTelemetrymanagerStub(clientId, this.logger);
        }
        // if set then validate
        const { applicationName, applicationVersion, telemetryEmitter } = config;
        if (!applicationName || !applicationVersion || !telemetryEmitter) {
            throw ClientConfigurationError.createTelemetryConfigError(config);
        }
        // if valid then construct
        const telemetryPlatform: TelemetryPlatform = {
            applicationName,
            applicationVersion
        };
        const telemetryManagerConfig: TelemetryConfig = {
            platform: telemetryPlatform,
            clientId: clientId
        };
        return new TelemetryManager(telemetryManagerConfig, telemetryEmitter, this.logger);
    }

    // #endregion
}<|MERGE_RESOLUTION|>--- conflicted
+++ resolved
@@ -44,11 +44,7 @@
     FramePrefix
 } from "./utils/Constants";
 import { CryptoUtils } from "./utils/CryptoUtils";
-<<<<<<< HEAD
-import { stat } from 'fs';
-=======
 import { TrustedAuthority } from "./authority/TrustedAuthority";
->>>>>>> 504d352e
 
 // default authority
 const DEFAULT_AUTHORITY = "https://login.microsoftonline.com/common";
