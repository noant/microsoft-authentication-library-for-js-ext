import { ClientAuthError } from "../error/ClientAuthError";
import { UrlUtils } from "./UrlUtils";
import { Logger } from "../Logger";
import { AuthCache } from "../cache/AuthCache";
import { TemporaryCacheKeys, Constants } from "../utils/Constants";

export class WindowUtils {
    /**
     * @hidden
     * Interval in milliseconds that we poll a window
     * @ignore
     */
    private static POLLING_INTERVAL_MS = 50;

    /**
     * @hidden
     * Checks if the current page is running in an iframe.
     * @ignore
     */
    static isInIframe(): boolean {
        return window.parent !== window;
    }

    /**
     * @hidden
     * Check if the current page is running in a popup.
     * @ignore
     */
    static isInPopup(): boolean {
        return !!(window.opener && window.opener !== window);
    }

    /**
     * @hidden
     * @param prefix
     * @param scopes
     * @param authority
     */
    static generateFrameName(prefix: string, requestSignature: string): string {
        return `${prefix}${Constants.resourceDelimiter}${requestSignature}`;
    }

    /**
     * @hidden
     * Monitors a window until it loads a url with a hash
     * @ignore
     */
<<<<<<< HEAD
    static monitorWindowForHash(contentWindow: Window|null, timeout: number, urlNavigate: string, isSilentCall?: boolean): Promise<string> {
=======
    static monitorWindowForHash(contentWindow: Window, timeout: number, urlNavigate: string, logger: Logger, isSilentCall?: boolean): Promise<string> {
>>>>>>> 4468dd0f
        return new Promise((resolve, reject) => {
            const maxTicks = timeout / WindowUtils.POLLING_INTERVAL_MS;
            let ticks = 0;

            logger.verbose("monitorWindowForHash polling started");

            const intervalId = setInterval(() => {
<<<<<<< HEAD
                if (!contentWindow) {
                    clearInterval(intervalId);
                    reject("No window object"); // TODO: Create better error
                    return;
                }
                else if (contentWindow.closed) {
=======
                if (contentWindow.closed) {
                    logger.error("monitorWindowForHash window closed");
>>>>>>> 4468dd0f
                    clearInterval(intervalId);
                    reject(ClientAuthError.createUserCancelledError());
                    return;
                }

                let href;
                try {
                    /*
                     * Will throw if cross origin,
                     * which should be caught and ignored
                     * since we need the interval to keep running while on STS UI.
                     */
                    href = contentWindow.location.href;
                } catch (e) {}

                if (isSilentCall) {
                    /*
                     * Always run clock for silent calls
                     * as silent operations should be short,
                     * and to ensure they always at worst timeout.
                     */
                    ticks++;
                } else {
                    // Don't process blank pages or cross domain
                    if (!href || href === "about:blank") {
                        return;
                    }

                    /*
                     * Only run clock when we are on same domain for popups
                     * as popup operations can take a long time.
                     */
                    ticks++;
                }

                if (href && UrlUtils.urlContainsHash(href)) {
                    logger.verbose("monitorWindowForHash found url in hash");
                    clearInterval(intervalId);
                    resolve(contentWindow.location.hash);
                } else if (ticks > maxTicks) {
                    logger.error("monitorWindowForHash unable to find hash in url, timing out");
                    logger.errorPii(`monitorWindowForHash polling timed out for url: ${urlNavigate}`);
                    clearInterval(intervalId);
                    reject(ClientAuthError.createTokenRenewalTimeoutError());
                }
            }, WindowUtils.POLLING_INTERVAL_MS);
        });
    }

    /**
     * @hidden
     * Loads iframe with authorization endpoint URL
     * @ignore
     */
    static loadFrame(urlNavigate: string, frameName: string, timeoutMs: number, logger: Logger): Promise<HTMLIFrameElement> {
        /*
         * This trick overcomes iframe navigation in IE
         * IE does not load the page consistently in iframe
         */
        logger.infoPii("LoadFrame: " + frameName);

        return new Promise((resolve, reject) => {
            setTimeout(() => {
                const frameHandle = this.loadFrameSync(urlNavigate, frameName, logger);

                if (!frameHandle) {
                    reject(`Unable to load iframe with name: ${frameName}`);
                    return;
                }

                resolve(frameHandle);
            }, timeoutMs);
        });
    }

    /**
     * @hidden
     * Loads the iframe synchronously when the navigateTimeFrame is set to `0`
     * @param urlNavigate
     * @param frameName
     * @param logger
     */
    static loadFrameSync(urlNavigate: string, frameName: string, logger: Logger): HTMLIFrameElement {
        const frameHandle = WindowUtils.addHiddenIFrame(frameName, logger);

        if (frameHandle.src === "" || frameHandle.src === "about:blank") {
            frameHandle.src = urlNavigate;
            logger.infoPii("Frame Name : " + frameName + " Navigated to: " + urlNavigate);
        }

        return frameHandle;
    }

    /**
     * @hidden
     * Adds the hidden iframe for silent token renewal.
     * @ignore
     */
<<<<<<< HEAD
    static addHiddenIFrame(iframeId: string, logger: Logger): HTMLIFrameElement{
        logger.info("Add msal frame to document:" + iframeId);
=======
    static addHiddenIFrame(iframeId: string, logger: Logger): HTMLIFrameElement {
        if (typeof iframeId === "undefined") {
            return null;
        }

        logger.infoPii("Add msal frame to document:" + iframeId);
>>>>>>> 4468dd0f
        let adalFrame = document.getElementById(iframeId) as HTMLIFrameElement;
        if (!adalFrame) {
            if (document.createElement &&
        document.documentElement &&
        (window.navigator.userAgent.indexOf("MSIE 5.0") === -1)) {
                const ifr = document.createElement("iframe");
                ifr.setAttribute("id", iframeId);
                ifr.setAttribute("aria-hidden", "true");
                ifr.style.visibility = "hidden";
                ifr.style.position = "absolute";
                ifr.style.width = ifr.style.height = "0";
                ifr.style.border = "0";
                ifr.setAttribute("sandbox", "allow-scripts allow-same-origin allow-forms");
                adalFrame = (document.getElementsByTagName("body")[0].appendChild(ifr) as HTMLIFrameElement);
            } else if (document.body && document.body.insertAdjacentHTML) {
                document.body.insertAdjacentHTML("beforeend", "<iframe name='" + iframeId + "' id='" + iframeId + "' style='display:none'></iframe>");
            }

            if (window.frames && window.frames[iframeId]) {
                adalFrame = window.frames[iframeId];
            }
        }

        return adalFrame;
    }

    /**
     * @hidden
     * Removes a hidden iframe from the page.
     * @ignore
     */
    static removeHiddenIframe(iframe: HTMLIFrameElement) {
        if (document.body === iframe.parentNode) {
            document.body.removeChild(iframe);
        }
    }

    /**
     * @hidden
     * Find and return the iframe element with the given hash
     * @ignore
     */
    static getIframeWithHash(hash: string): HTMLIFrameElement {
        const iframes = document.getElementsByTagName("iframe");
        const iframeArray: Array<HTMLIFrameElement> = Array.apply(null, Array(iframes.length)).map((iframe: HTMLIFrameElement, index: number) => iframes.item(index)); // eslint-disable-line prefer-spread

        return iframeArray.filter((iframe: HTMLIFrameElement) => {
            try {
                return (iframe && iframe.contentWindow) && iframe.contentWindow.location.hash === hash;
            } catch (e) {
                return false;
            }
        })[0];
    }

    /**
     * @hidden
     * Returns an array of all the popups opened by MSAL
     * @ignore
     */
    static getPopups(): Array<Window> {
        if (!window.openedWindows) {
            window.openedWindows = [];
        }

        return window.openedWindows;
    }

    /**
     * @hidden
     * Find and return the popup with the given hash
     * @ignore
     */
    static getPopUpWithHash(hash: string): Window {
        return WindowUtils.getPopups().filter(popup => {
            try {
                return popup.location.hash === hash;
            } catch (e) {
                return false;
            }
        })[0];
    }

    /**
     * @hidden
     * Add the popup to the known list of popups
     * @ignore
     */
    static trackPopup(popup: Window): void {
        WindowUtils.getPopups().push(popup);
    }

    /**
     * @hidden
     * Close all popups
     * @ignore
     */
    static closePopups(): void {
        WindowUtils.getPopups().forEach(popup => popup.close());
    }

    /**
     * @ignore
     *
     * blocks any login/acquireToken calls to reload from within a hidden iframe (generated for silent calls)
     */
    static blockReloadInHiddenIframes() {
        // return an error if called from the hidden iframe created by the msal js silent calls
        if (UrlUtils.urlContainsHash(window.location.hash) && WindowUtils.isInIframe()) {
            throw ClientAuthError.createBlockTokenRequestsInHiddenIframeError();
        }
    }

    /**
     *
     * @param cacheStorage
     */
    static checkIfBackButtonIsPressed(cacheStorage: AuthCache) {
        const redirectCache = cacheStorage.getItem(TemporaryCacheKeys.REDIRECT_REQUEST);

        // if redirect request is set and there is no hash
        if(redirectCache && !UrlUtils.urlContainsHash(window.location.hash)) {
            const splitCache = redirectCache.split(Constants.resourceDelimiter);
            const state = splitCache.length > 1 ? splitCache[splitCache.length-1]: null;
            // TODO: log warning?
            if (state) {
                cacheStorage.resetTempCacheItems(state);
            }
        }
    }
}<|MERGE_RESOLUTION|>--- conflicted
+++ resolved
@@ -45,11 +45,7 @@
      * Monitors a window until it loads a url with a hash
      * @ignore
      */
-<<<<<<< HEAD
-    static monitorWindowForHash(contentWindow: Window|null, timeout: number, urlNavigate: string, isSilentCall?: boolean): Promise<string> {
-=======
     static monitorWindowForHash(contentWindow: Window, timeout: number, urlNavigate: string, logger: Logger, isSilentCall?: boolean): Promise<string> {
->>>>>>> 4468dd0f
         return new Promise((resolve, reject) => {
             const maxTicks = timeout / WindowUtils.POLLING_INTERVAL_MS;
             let ticks = 0;
@@ -57,17 +53,8 @@
             logger.verbose("monitorWindowForHash polling started");
 
             const intervalId = setInterval(() => {
-<<<<<<< HEAD
-                if (!contentWindow) {
-                    clearInterval(intervalId);
-                    reject("No window object"); // TODO: Create better error
-                    return;
-                }
-                else if (contentWindow.closed) {
-=======
                 if (contentWindow.closed) {
                     logger.error("monitorWindowForHash window closed");
->>>>>>> 4468dd0f
                     clearInterval(intervalId);
                     reject(ClientAuthError.createUserCancelledError());
                     return;
@@ -166,17 +153,12 @@
      * Adds the hidden iframe for silent token renewal.
      * @ignore
      */
-<<<<<<< HEAD
-    static addHiddenIFrame(iframeId: string, logger: Logger): HTMLIFrameElement{
-        logger.info("Add msal frame to document:" + iframeId);
-=======
     static addHiddenIFrame(iframeId: string, logger: Logger): HTMLIFrameElement {
         if (typeof iframeId === "undefined") {
             return null;
         }
 
         logger.infoPii("Add msal frame to document:" + iframeId);
->>>>>>> 4468dd0f
         let adalFrame = document.getElementById(iframeId) as HTMLIFrameElement;
         if (!adalFrame) {
             if (document.createElement &&
