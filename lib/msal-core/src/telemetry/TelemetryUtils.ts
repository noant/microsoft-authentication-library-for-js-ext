import { TENANT_PLACEHOLDER, EVENT_NAME_PREFIX } from "./TelemetryConstants";
import { CryptoUtils } from "../utils/CryptoUtils";
import { UrlUtils } from "../utils/UrlUtils";
<<<<<<< HEAD
import { TrustedAuthority } from "../authority/TrustedAuthority";
=======
import { AuthorityFactory } from "../authority/AuthorityFactory";
>>>>>>> 504d352e

export const scrubTenantFromUri = (uri: string): String => {

    const url = UrlUtils.GetUrlComponents(uri);

    // validate trusted host
<<<<<<< HEAD
    if (!TrustedAuthority.IsInTrustedHostList(url.HostNameAndPort.toLocaleLowerCase())) {
=======
    if (AuthorityFactory.isAdfs(uri)) {
>>>>>>> 504d352e
        /**
         * returning what was passed because the library needs to work with uris that are non
         * AAD trusted but passed by users such as B2C or others.
         * HTTP Events for instance can take a url to the open id config endpoint
         */
        return uri;
    }

    const pathParams = url.PathSegments;

    if (pathParams && pathParams.length >= 2) {
        const tenantPosition = pathParams[1] ===  "tfp" ? 2 : 1;
        if (tenantPosition < pathParams.length) {
            pathParams[tenantPosition] = TENANT_PLACEHOLDER;
        }
    }

    return  `${url.Protocol}//${url.HostNameAndPort}/${pathParams.join("/")}`;
};

export const hashPersonalIdentifier = (valueToHash: string) => {
    /*
     * TODO sha256 this
     * Current test runner is being funny with node libs that are webpacked anyway
     * need a different solution
     */
    return CryptoUtils.base64Encode(valueToHash);
};

export const prependEventNamePrefix = (suffix: string): string => `${EVENT_NAME_PREFIX}${suffix || ""}`;

export const supportsBrowserPerformance = (): boolean => !!(
    typeof window !== "undefined" &&
        "performance" in window &&
        window.performance.mark && 
        window.performance.measure
);

export const endBrowserPerformanceMeasurement = (measureName: string, startMark: string, endMark: string) => {
    if (supportsBrowserPerformance()) {
        window.performance.mark(endMark);
        window.performance.measure(measureName, startMark, endMark);

        window.performance.clearMeasures(measureName);
        window.performance.clearMarks(startMark);
        window.performance.clearMarks(endMark);
    }
};

export const startBrowserPerformanceMeasurement = (startMark: string) => {
    if (supportsBrowserPerformance()) {
        window.performance.mark(startMark);
    }
};<|MERGE_RESOLUTION|>--- conflicted
+++ resolved
@@ -1,22 +1,14 @@
 import { TENANT_PLACEHOLDER, EVENT_NAME_PREFIX } from "./TelemetryConstants";
 import { CryptoUtils } from "../utils/CryptoUtils";
 import { UrlUtils } from "../utils/UrlUtils";
-<<<<<<< HEAD
-import { TrustedAuthority } from "../authority/TrustedAuthority";
-=======
 import { AuthorityFactory } from "../authority/AuthorityFactory";
->>>>>>> 504d352e
 
 export const scrubTenantFromUri = (uri: string): String => {
 
     const url = UrlUtils.GetUrlComponents(uri);
 
     // validate trusted host
-<<<<<<< HEAD
-    if (!TrustedAuthority.IsInTrustedHostList(url.HostNameAndPort.toLocaleLowerCase())) {
-=======
     if (AuthorityFactory.isAdfs(uri)) {
->>>>>>> 504d352e
         /**
          * returning what was passed because the library needs to work with uris that are non
          * AAD trusted but passed by users such as B2C or others.
