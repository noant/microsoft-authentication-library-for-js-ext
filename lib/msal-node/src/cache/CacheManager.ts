--- conflicted
+++ resolved
@@ -54,18 +54,10 @@
         let finalState = Serializer.serializeAllCache(this.storage.getCache());
 
         // if cacheSnapshot not null or empty, merge
-<<<<<<< HEAD
-        if(!StringUtils.isEmpty(this.cacheSnapshot)) {
-             finalState = this.mergeState(
-                JSON.parse(this.cacheSnapshot),
-                finalState);
-=======
         if (!StringUtils.isEmpty(this.cacheSnapshot)) {
             finalState = this.mergeState(
                 JSON.parse(this.cacheSnapshot),
-                finalState
-            );
->>>>>>> 99236b63
+                finalState);
         }
         this.hasChanged = false;
 
@@ -78,14 +70,10 @@
      */
     deserialize(cache: string): void {
         this.cacheSnapshot = cache;
-<<<<<<< HEAD
-        if(!StringUtils.isEmpty(this.cacheSnapshot)) {
-            const deserializedCache = Deserializer.deserializeAllCache(this.overlayDefaults(JSON.parse(cache)));
-=======
 
         if (!StringUtils.isEmpty(this.cacheSnapshot)) {
-            const deserializedCache = Deserializer.deserializeAllCache(this.overlayDefaults(JSON.parse(this.cacheSnapshot)));
->>>>>>> 99236b63
+            const cache = this.overlayDefaults(JSON.parse(this.cacheSnapshot));
+            const deserializedCache = Deserializer.deserializeAllCache(cache);
             this.storage.setCache(deserializedCache);
         }
     }
@@ -98,31 +86,15 @@
             let cache = Serializer.serializeAllCache(this.storage.getCache());
 
             const getMergedState = (stateFromDisk: string) => {
-
-<<<<<<< HEAD
-            let finalState = Serializer.serializeAllCache(this.storage.getCache());
-
-            // if cacheSnapshot not null or empty, merge
-            if(!StringUtils.isEmpty(this.cacheSnapshot)) {
-                finalState = this.mergeState(
-                    JSON.parse(this.cacheSnapshot),
-                    finalState);
-            }
-            this.hasChanged = false;
-
-            await this.persistence.writeToStorage(JSON.stringify(finalState));
-=======
                 if (!StringUtils.isEmpty(stateFromDisk)) {
                     this.cacheSnapshot = stateFromDisk;
                     cache = this.mergeState(JSON.parse(stateFromDisk), cache);
                 }
-
                 return JSON.stringify(cache);
             };
 
             await this.persistence.writeToStorage(getMergedState);
             this.hasChanged = false;
->>>>>>> 99236b63
         } else {
             throw ClientAuthError.createCachePluginError();
         }
@@ -135,16 +107,10 @@
     async readFromPersistence(): Promise<void> {
         if (this.persistence) {
             this.cacheSnapshot = await this.persistence.readFromStorage();
-<<<<<<< HEAD
-            console.log(this.cacheSnapshot);
-            if(!StringUtils.isEmpty(this.cacheSnapshot)){
-                const deserializedCache = Deserializer.deserializeAllCache(this.overlayDefaults(JSON.parse(this.cacheSnapshot)));
-=======
 
             if (!StringUtils.isEmpty(this.cacheSnapshot)) {
                 const cache = this.overlayDefaults(JSON.parse(this.cacheSnapshot));
                 const deserializedCache = Deserializer.deserializeAllCache(cache);
->>>>>>> 99236b63
                 this.storage.setCache(deserializedCache);
             }
         } else {
