/*
 * Copyright (c) Microsoft Corporation. All rights reserved.
 * Licensed under the MIT License.
 */

import { Storage } from './Storage';
<<<<<<< HEAD
import {
    ClientAuthError,
    StringUtils,
    IAccount,
    CacheHelper
} from '@azure/msal-common';
import { InMemoryCache, JsonCache, Dict } from 'cache/serializer/SerializerTypes';
=======
import { ClientAuthError, StringUtils } from '@azure/msal-common';
import { InMemoryCache, JsonCache } from './serializer/SerializerTypes';
>>>>>>> 2623c5db
import { ICachePlugin } from './ICachePlugin';
import { Deserializer } from './serializer/Deserializer';
import { Serializer } from './serializer/Serializer';

const defaultSerializedCache: JsonCache = {
    Account: {},
    IdToken: {},
    AccessToken: {},
    RefreshToken: {},
    AppMetadata: {},
};

/**
 * In-memory token cache manager
 */
export class CacheManager {
    private storage: Storage;
    private hasChanged: boolean;
    private cacheSnapshot: string;
    private readonly persistence: ICachePlugin;

    constructor(storage: Storage, cachePlugin?: ICachePlugin) {
        this.hasChanged = false;
        this.storage = storage;
        this.storage.registerChangeEmitter(this.handleChangeEvent.bind(this));
        if (cachePlugin) {
            this.persistence = cachePlugin;
        }
    }

    /**
     * Set to true if cache state has changed since last time serialized() or writeToPersistence was called
     */
    cacheHasChanged(): boolean {
        return this.hasChanged;
    }

    /**
     * Serializes in memory cache to JSON
     */
    serialize(): string {
        let finalState = Serializer.serializeAllCache(
            this.storage.getCache() as InMemoryCache
        );

        // if cacheSnapshot not null or empty, merge
        if (!StringUtils.isEmpty(this.cacheSnapshot)) {
            finalState = this.mergeState(
                JSON.parse(this.cacheSnapshot),
                finalState
            );
        }
        this.hasChanged = false;

        return JSON.stringify(finalState);
    }

    /**
     * Deserializes JSON to in-memory cache. JSON should be in MSAL cache schema format
     * @param cache
     */
    deserialize(cache: string): void {
        this.cacheSnapshot = cache;

        if (!StringUtils.isEmpty(this.cacheSnapshot)) {
            const deserializedCache = Deserializer.deserializeAllCache(
                this.overlayDefaults(JSON.parse(this.cacheSnapshot))
            );
            this.storage.setCache(deserializedCache);
        }
    }

    /**
     * Serializes cache into JSON and calls ICachePlugin.writeToStorage. ICachePlugin must be set on ClientApplication
     */
    async writeToPersistence(): Promise<void> {
        if (this.persistence) {
            let cache = Serializer.serializeAllCache(
                this.storage.getCache() as InMemoryCache
            );

            const getMergedState = (stateFromDisk: string) => {
                if (!StringUtils.isEmpty(stateFromDisk)) {
                    this.cacheSnapshot = stateFromDisk;
                    cache = this.mergeState(JSON.parse(stateFromDisk), cache);
                }

                return JSON.stringify(cache);
            };

            await this.persistence.writeToStorage(getMergedState);
            this.hasChanged = false;
        } else {
            throw ClientAuthError.createCachePluginError();
        }
    }

    /**
     * Calls ICachePlugin.readFromStorage and deserializes JSON to in-memory cache.
     * ICachePlugin must be set on ClientApplication.
     */
    async readFromPersistence(): Promise<void> {
        if (this.persistence) {
            this.cacheSnapshot = await this.persistence.readFromStorage();

            if (!StringUtils.isEmpty(this.cacheSnapshot)) {
                const cache = this.overlayDefaults(
                    JSON.parse(this.cacheSnapshot)
                );
                const deserializedCache = Deserializer.deserializeAllCache(
                    cache
                );
                this.storage.setCache(deserializedCache);
            }
        } else {
            throw ClientAuthError.createCachePluginError();
        }
    }


    /**
     * API that retrieves all accounts currently in cache to the user
     */
    getAllAccounts(): IAccount[] {
        return this.storage.getAllAccounts();
    }

    /**
     * API to remove a specific account and the relevant data from cache
     * @param account
     */
    removeAccount(account: IAccount) {
        this.storage.removeAccount(
            CacheHelper.generateAccountCacheKey(account)
        );
    }

    /**
     * Called when the cache has changed state.
     */
    private handleChangeEvent() {
        this.hasChanged = true;
    }

    /**
     * Merge in memory cache with the cache snapshot.
     * @param oldState
     * @param currentState
     */
    private mergeState(oldState: JsonCache,currentState: JsonCache): JsonCache {
        let stateAfterRemoval = this.mergeRemovals(oldState, currentState);
        return this.mergeUpdates(stateAfterRemoval, currentState);
    }

    /**
     * Deep update of oldState based on newState values
     * @param oldState
     * @param newState
     */
    private mergeUpdates(oldState: any, newState: any): JsonCache {
        let finalState = oldState;
        Object.keys(newState).forEach(newKey => {
            let newValue = newState[newKey];

            // if oldState does not contain value but newValue does, add it
            if (!finalState.hasOwnProperty(newKey)) {
                if (newValue != null) {
                    finalState[newKey] = newValue;
                }
            } else {
                // both oldState and newState contain the key, do deep update
                let newValueNotNull = newValue !== null;
                let newValueIsObject = typeof newValue === 'object';
                let newValueIsNotArray = !Array.isArray(newValue);

                if (newValueNotNull && newValueIsObject && newValueIsNotArray) {
                    this.mergeUpdates(finalState[newKey], newValue);
                } else {
                    finalState[newKey] = newValue;
                }
            }
        });

        return finalState;
    }

    /**
     * Removes entities in oldState that the were removed from newState. If there are any unknown values in root of
     * oldState that are not recognized, they are left untouched.
     * @param oldState
     * @param newState
     */
    private mergeRemovals(oldState: JsonCache, newState: JsonCache): JsonCache {
        const accounts = oldState.Account != null ? this.mergeRemovalsDict(oldState.Account, newState.Account) : oldState.Account;
        const accessTokens = oldState.AccessToken != null ? this.mergeRemovalsDict(oldState.AccessToken, newState.AccessToken) : oldState.AccessToken;
        const refreshTokens = oldState.RefreshToken != null ? this.mergeRemovalsDict(oldState.RefreshToken, newState.RefreshToken) : oldState.RefreshToken;
        const idTokens = oldState.IdToken != null ? this.mergeRemovalsDict(oldState.IdToken, newState.IdToken) : oldState.IdToken;
        const appMetadata = oldState.AppMetadata != null ? this.mergeRemovalsDict(oldState.AppMetadata, newState.AppMetadata): oldState.AppMetadata;

        return {
            Account: accounts,
            AccessToken: accessTokens,
            RefreshToken: refreshTokens,
            IdToken: idTokens,
            AppMetadata: appMetadata,
        };
    }

    private mergeRemovalsDict<T>(oldAccounts: Record<string, T>, newAccounts?: Record<string, T>): Record<string, T> {
        let finalAccounts = oldAccounts;
        Object.keys(oldAccounts).forEach(oldKey => {
            if (!newAccounts || !newAccounts.hasOwnProperty(oldKey)) {
                delete finalAccounts[oldKey];
            }
        });
        return finalAccounts;
    }

    private overlayDefaults(passedInCache: JsonCache): JsonCache {
        return {
            Account: {
                ...defaultSerializedCache.Account,
                ...passedInCache.Account,
            },
            IdToken: {
                ...defaultSerializedCache.IdToken,
                ...passedInCache.IdToken,
            },
            AccessToken: {
                ...defaultSerializedCache.AccessToken,
                ...passedInCache.AccessToken,
            },
            RefreshToken: {
                ...defaultSerializedCache.RefreshToken,
                ...passedInCache.RefreshToken,
            },
            AppMetadata: {
                ...defaultSerializedCache.AppMetadata,
                ...passedInCache.AppMetadata,
            },
        };
    }
}<|MERGE_RESOLUTION|>--- conflicted
+++ resolved
@@ -4,18 +4,8 @@
  */
 
 import { Storage } from './Storage';
-<<<<<<< HEAD
-import {
-    ClientAuthError,
-    StringUtils,
-    IAccount,
-    CacheHelper
-} from '@azure/msal-common';
-import { InMemoryCache, JsonCache, Dict } from 'cache/serializer/SerializerTypes';
-=======
-import { ClientAuthError, StringUtils } from '@azure/msal-common';
+import { ClientAuthError, StringUtils , IAccount, CacheHelper} from '@azure/msal-common';
 import { InMemoryCache, JsonCache } from './serializer/SerializerTypes';
->>>>>>> 2623c5db
 import { ICachePlugin } from './ICachePlugin';
 import { Deserializer } from './serializer/Deserializer';
 import { Serializer } from './serializer/Serializer';
