--- conflicted
+++ resolved
@@ -3,11 +3,7 @@
  * Licensed under the MIT License.
  */
 
-<<<<<<< HEAD
-import {AccountCache, IdTokenCache, AccessTokenCache, RefreshTokenCache, AppMetadataCache } from "@azure/msal-common";
-=======
-import { AccountCache, IdTokenCache, AccessTokenCache, RefreshTokenCache, AppMetadataCache } from '@azure/msal-common';
->>>>>>> 2623c5db
+import { AccountCache, IdTokenCache, AccessTokenCache, RefreshTokenCache, AppMetadataCache } from "@azure/msal-common";
 
 export type JsonCache = {
     Account: Record<string, SerializedAccountEntity>;
@@ -70,13 +66,8 @@
     client_id: string;
     secret: string;
     family_id?: string;
-<<<<<<< HEAD
-    target?: string,
-    realm?: string
-=======
     target?: string;
     realm?: string;
->>>>>>> 2623c5db
 };
 
 export type SerializedAppMetadataEntity = {
