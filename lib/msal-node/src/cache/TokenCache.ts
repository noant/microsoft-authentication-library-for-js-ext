--- conflicted
+++ resolved
@@ -95,12 +95,8 @@
     async writeToPersistence(): Promise<void> {
         this.logger.verbose("Writing to persistent cache");
         if (this.persistence) {
-<<<<<<< HEAD
             this.logger.verbose("cachePlugin (persistent cache) not set by the user");
             let cache = Serializer.serializeAllCache(this.storage.getInMemoryCache() as InMemoryCache);
-=======
-            let cache = Serializer.serializeAllCache(this.storage.getCache() as InMemoryCache);
->>>>>>> 690fa180
             const getMergedState = (stateFromDisk: string) => {
                 if (!StringUtils.isEmpty(stateFromDisk)) {
                     this.logger.verbose("Reading state from disk");
