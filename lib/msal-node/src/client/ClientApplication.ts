/*
 * Copyright (c) Microsoft Corporation. All rights reserved.
 * Licensed under the MIT License.
 */

import {
    AuthorizationCodeClient,
    AuthorizationUrlRequest,
    AuthorizationCodeRequest,
    ClientConfiguration,
    RefreshTokenClient,
    RefreshTokenRequest,
    AuthenticationResult,
    Authority,
    AuthorityFactory,
    ClientAuthError,
    Constants,
    TrustedAuthority,
    BaseAuthRequest,
    SilentFlowRequest,
    SilentFlowClient,
    Logger,
    ServerTelemetryManager,
    ServerTelemetryRequest
} from '@azure/msal-common';
import { Configuration, buildAppConfiguration } from '../config/Configuration';
import { CryptoProvider } from '../crypto/CryptoProvider';
import { Storage } from '../cache/Storage';
<<<<<<< HEAD
import { version } from '../../package.json';
import { Constants as NodeConstants, ApiId } from './../utils/Constants';
=======
import { Constants as NodeConstants } from './../utils/Constants';
>>>>>>> f851df6d
import { TokenCache } from '../cache/TokenCache';
import { ClientAssertion } from "../client/ClientAssertion";
const pjson = require("../../package.json");

export abstract class ClientApplication {
    private _authority: Authority;
    private readonly cryptoProvider: CryptoProvider;
    protected storage: Storage;
    private tokenCache: TokenCache;
    protected logger: Logger;
    protected config: Configuration;

    protected clientAssertion: ClientAssertion;
    protected clientSecret: string;

    /**
     * Constructor for the ClientApplication
     */
    protected constructor(configuration: Configuration) {
        this.config = buildAppConfiguration(configuration);
        this.logger = new Logger(this.config.system!.loggerOptions!);
        this.storage = new Storage(this.logger);
        this.tokenCache = new TokenCache(
            this.storage,
            this.logger,
            this.config.cache!.cachePlugin
        );
        this.cryptoProvider = new CryptoProvider();
        TrustedAuthority.setTrustedAuthoritiesFromConfig(this.config.auth.knownAuthorities!, this.config.auth.cloudDiscoveryMetadata!);
    }

    /**
     * Creates the URL of the authorization request, letting the user input credentials and consent to the
     * application. The URL targets the /authorize endpoint of the authority configured in the
     * application object.
     *
     * Once the user inputs their credentials and consents, the authority will send a response to the redirect URI
     * sent in the request and should contain an authorization code, which can then be used to acquire tokens via
     * `acquireTokenByCode(AuthorizationCodeRequest)`.
     */
    async getAuthCodeUrl(request: AuthorizationUrlRequest): Promise<string> {
        this.logger.info("getAuthCodeUrl called");
        const authClientConfig = await this.buildOauthClientConfiguration(
            request.authority
        );
        this.logger.verbose("Auth client config generated");
        const authorizationCodeClient = new AuthorizationCodeClient(
            authClientConfig
        );
        return authorizationCodeClient.getAuthCodeUrl(this.initializeRequest(request) as AuthorizationUrlRequest);
    }

    /**
     * Acquires a token by exchanging the Authorization Code received from the first step of OAuth2.0
     * Authorization Code flow.
     *
     * `getAuthCodeUrl(AuthorizationCodeUrlRequest)` can be used to create the URL for the first step of OAuth2.0
     * Authorization Code flow. Ensure that values for redirectUri and scopes in AuthorizationCodeUrlRequest and
     * AuthorizationCodeRequest are the same.
     */
    async acquireTokenByCode(request: AuthorizationCodeRequest): Promise<AuthenticationResult> {
        this.logger.info("acquireTokenByCode called");
        const validRequest = this.initializeRequest(request) as AuthorizationCodeRequest;
        const serverTelemetryManager = this.initializeServerTelemetryManager(ApiId.acquireTokenByCode, validRequest.correlationId!);
        try {
            const authClientConfig = await this.buildOauthClientConfiguration(
                request.authority,
                serverTelemetryManager
            );
            this.logger.verbose("Auth client config generated");
            const authorizationCodeClient = new AuthorizationCodeClient(
                authClientConfig
            );
            return authorizationCodeClient.acquireToken(validRequest);
        } catch (e) {
            serverTelemetryManager.cacheFailedRequest(e);
            throw e;
        }
    }

    /**
     * Acquires a token by exchanging the refresh token provided for a new set of tokens.
     *
     * This API is provided only for scenarios where you would like to migrate from ADAL to MSAL. Otherwise, it is
     * recommended that you use `acquireTokenSilent()` for silent scenarios. When using `acquireTokenSilent()`, MSAL will
     * handle the caching and refreshing of tokens automatically.
     */
    async acquireTokenByRefreshToken(request: RefreshTokenRequest): Promise<AuthenticationResult> {
        this.logger.info("acquireTokenByRefreshToken called");
        const validRequest = this.initializeRequest(request) as RefreshTokenRequest;
        const serverTelemetryManager = this.initializeServerTelemetryManager(ApiId.acquireTokenByRefreshToken, validRequest.correlationId!);
        try {
            const refreshTokenClientConfig = await this.buildOauthClientConfiguration(
                request.authority,
                serverTelemetryManager
            );
            this.logger.verbose("Auth client config generated");
            const refreshTokenClient = new RefreshTokenClient(
                refreshTokenClientConfig
            );
            return refreshTokenClient.acquireToken(validRequest);
        } catch (e) {
            serverTelemetryManager.cacheFailedRequest(e);
            throw e;
        }
    }

    /**
     * Acquires a token silently when a user specifies the account the token is requested for.
     *
     * This API expects the user to provide an account object and looks into the cache to retrieve the token if present.
     * There is also an optional "forceRefresh" boolean the user can send to bypass the cache for access_token and id_token.
     * In case the refresh_token is expired or not found, an error is thrown
     * and the guidance is for the user to call any interactive token acquisition API (eg: `acquireTokenByCode()`).
     */
    async acquireTokenSilent(request: SilentFlowRequest): Promise<AuthenticationResult> {
        const validRequest = this.initializeRequest(request) as SilentFlowRequest;
        const serverTelemetryManager = this.initializeServerTelemetryManager(ApiId.acquireTokenSilent, validRequest.correlationId!, validRequest.forceRefresh);
        try {
            const silentFlowClientConfig = await this.buildOauthClientConfiguration(
                request.authority,
                serverTelemetryManager
            );
            const silentFlowClient = new SilentFlowClient(
                silentFlowClientConfig
            );
            return silentFlowClient.acquireToken(validRequest);
        } catch (e) {
            serverTelemetryManager.cacheFailedRequest(e);
            throw e;
        }
    }

    /**
     * Gets the token cache for the application.
     */
    getTokenCache(): TokenCache {
        this.logger.info("getTokenCache called");
        return this.tokenCache;
    }

    protected async buildOauthClientConfiguration(authority?: string, serverTelemetryManager?: ServerTelemetryManager): Promise<ClientConfiguration> {
        this.logger.verbose("buildOauthClientConfiguration called");
        // using null assertion operator as we ensure that all config values have default values in buildConfiguration()

        return {
            authOptions: {
                clientId: this.config.auth.clientId,
                authority: await this.createAuthority(authority),
                knownAuthorities: this.config.auth.knownAuthorities,
                cloudDiscoveryMetadata: this.config.auth.cloudDiscoveryMetadata,
                clientCapabilities: this.config.auth.clientCapabilities
            },
            loggerOptions: {
                loggerCallback: this.config.system!.loggerOptions!
                    .loggerCallback,
                piiLoggingEnabled: this.config.system!.loggerOptions!
                    .piiLoggingEnabled,
            },
            cryptoInterface: this.cryptoProvider,
            networkInterface: this.config.system!.networkClient,
            storageInterface: this.storage,
            serverTelemetryManager: serverTelemetryManager,
            clientCredentials: {
                clientSecret: this.clientSecret,
                clientAssertion: this.clientAssertion ? this.getClientAssertion() : undefined,
            },
            libraryInfo: {
                sku: NodeConstants.MSAL_SKU,
                version: pjson.version,
                cpu: process.arch || '',
                os: process.platform || '',
            },
        };
    }

    private getClientAssertion(): { assertion: string, assertionType: string } {
        return {
            assertion: this.clientAssertion.getJwt(this.cryptoProvider, this.config.auth.clientId, this._authority.tokenEndpoint),
            assertionType: NodeConstants.JWT_BEARER_ASSERTION_TYPE
        }
    }

    /**
     * Generates a request with the default scopes & generates a correlationId.
     * @param authRequest
     */
    protected initializeRequest(authRequest: BaseAuthRequest): BaseAuthRequest {
        this.logger.verbose("initializeRequestScopes called");

        return {
            ...authRequest,
            scopes: [...((authRequest && authRequest.scopes) || []), Constants.OPENID_SCOPE, Constants.PROFILE_SCOPE, Constants.OFFLINE_ACCESS_SCOPE],
            correlationId: authRequest && authRequest.correlationId || this.cryptoProvider.createNewGuid()
        };
    }

    protected initializeServerTelemetryManager(apiId: number, correlationId: string, forceRefresh?: boolean): ServerTelemetryManager {
        const telemetryPayload: ServerTelemetryRequest = {
            clientId: this.config.auth.clientId,
            correlationId: correlationId,
            apiId: apiId,
            forceRefresh: forceRefresh || false
        };

        return new ServerTelemetryManager(telemetryPayload, this.storage);
    }

    /**
     * Create authority instance. If authority not passed in request, default to authority set on the application
     * object. If no authority set in application object, then default to common authority.
     * @param authorityString
     */
    private async createAuthority(authorityString?: string): Promise<Authority> {
        this.logger.verbose("createAuthority called");

        let authority: Authority;
        if (authorityString) {
            this.logger.verbose("Authority passed in, creating authority instance");
            authority = AuthorityFactory.createInstance(authorityString, this.config.system!.networkClient!);
        } else {
            this.logger.verbose("No authority passed in request, defaulting to authority set on application object");
            authority = this.authority
        }

        if (authority.discoveryComplete()) {
            return authority;
        }

        try {
            await authority.resolveEndpointsAsync();
            return authority;
        } catch (error) {
            throw ClientAuthError.createEndpointDiscoveryIncompleteError(error);
        }
    }

    private get authority() {
        if (this._authority) {
            return this._authority;
        }

        this._authority = AuthorityFactory.createInstance(
            this.config.auth.authority || Constants.DEFAULT_AUTHORITY,
            this.config.system!.networkClient!
        );

        return this._authority;
    }
}<|MERGE_RESOLUTION|>--- conflicted
+++ resolved
@@ -26,12 +26,8 @@
 import { Configuration, buildAppConfiguration } from '../config/Configuration';
 import { CryptoProvider } from '../crypto/CryptoProvider';
 import { Storage } from '../cache/Storage';
-<<<<<<< HEAD
 import { version } from '../../package.json';
 import { Constants as NodeConstants, ApiId } from './../utils/Constants';
-=======
-import { Constants as NodeConstants } from './../utils/Constants';
->>>>>>> f851df6d
 import { TokenCache } from '../cache/TokenCache';
 import { ClientAssertion } from "../client/ClientAssertion";
 const pjson = require("../../package.json");
