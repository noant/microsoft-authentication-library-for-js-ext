--- conflicted
+++ resolved
@@ -20,16 +20,6 @@
     SilentFlowRequest,
     SilentFlowClient,
     Logger
-<<<<<<< HEAD
-} from '@azure/msal-common';
-import { Configuration, buildAppConfiguration } from '../config/Configuration';
-import { CryptoProvider } from '../crypto/CryptoProvider';
-import { Storage } from '../cache/Storage';
-import { Constants as NodeConstants } from './../utils/Constants';
-import { TokenCache } from '../cache/TokenCache';
-import { ClientAssertion } from '../client/ClientAssertion';
-import { version } from '../../package.json';
-=======
 } from "@azure/msal-common";
 import { Configuration, buildAppConfiguration } from "../config/Configuration";
 import { CryptoProvider } from "../crypto/CryptoProvider";
@@ -40,7 +30,6 @@
 
 // eslint-disable-next-line @typescript-eslint/no-var-requires
 const pjson = require("../../package.json");
->>>>>>> 8ef3db14
 
 export abstract class ClientApplication {
     private _authority: Authority;
@@ -182,15 +171,9 @@
             },
             libraryInfo: {
                 sku: NodeConstants.MSAL_SKU,
-<<<<<<< HEAD
-                version: version,
-                cpu: process.arch || '',
-                os: process.platform || '',
-=======
                 version: pjson.version,
                 cpu: process.arch || "",
                 os: process.platform || "",
->>>>>>> 8ef3db14
             },
         };
     }
