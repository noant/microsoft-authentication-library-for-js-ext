{
  "include": ["src/**/*"],
  "exclude": ["node_modules"],
  "compilerOptions": {
    "target": "es5",
    "module": "esnext",
    "lib": ["dom", "esnext"],
    "importHelpers": true,
    "declaration": true,
    "sourceMap": true,
<<<<<<< HEAD
    "rootDir": "../msal-node/",
=======
    "rootDir": "./",
>>>>>>> 126b83b8
    "outDir": "./dist",
    "strict": true,
    "noImplicitAny": true,
    "strictNullChecks": true,
    "strictFunctionTypes": true,
    "strictPropertyInitialization": false,
    "noImplicitThis": true,
    "alwaysStrict": true,
    "noUnusedLocals": true,
    "noUnusedParameters": true,
    "noImplicitReturns": true,
    "noFallthroughCasesInSwitch": true,
    "resolveJsonModule": true,
    "moduleResolution": "node",
    "jsx": "react",
    "esModuleInterop": true
  }
}<|MERGE_RESOLUTION|>--- conflicted
+++ resolved
@@ -8,11 +8,7 @@
     "importHelpers": true,
     "declaration": true,
     "sourceMap": true,
-<<<<<<< HEAD
-    "rootDir": "../msal-node/",
-=======
     "rootDir": "./",
->>>>>>> 126b83b8
     "outDir": "./dist",
     "strict": true,
     "noImplicitAny": true,
