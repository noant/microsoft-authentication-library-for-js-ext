/*
 * Copyright (c) Microsoft Corporation. All rights reserved.
 * Licensed under the MIT License.
 */

import { AccountEntity } from "../entities/AccountEntity";
import { IdTokenEntity } from "../entities/IdTokenEntity";
import { AccessTokenEntity } from "../entities/AccessTokenEntity";
import { RefreshTokenEntity } from "../entities/RefreshTokenEntity";
import { AppMetadataEntity } from "../entities/AppMetadataEntity";
<<<<<<< HEAD
import { ServerTelemetryCacheValue } from "../../telemetry/server/ServerTelemetryCacheValue";
=======
import { ServerTelemetryEntity } from '../entities/ServerTelemetryEntity';
>>>>>>> 698176f5

export type AccountCache = Record<string, AccountEntity>;
export type IdTokenCache = Record<string, IdTokenEntity>;
export type AccessTokenCache = Record<string, AccessTokenEntity>;
export type RefreshTokenCache = Record<string, RefreshTokenEntity>;
export type AppMetadataCache = Record<string, AppMetadataEntity>;
export type CredentialCache = {
    idTokens: IdTokenCache;
    accessTokens: AccessTokenCache;
    refreshTokens: RefreshTokenCache;
};

export type ValidCacheType = AccountEntity | IdTokenEntity | AccessTokenEntity | RefreshTokenEntity | AppMetadataEntity | ServerTelemetryEntity | string;

/**
 * Account:	<home_account_id>-<environment>-<realm*>
 */
export type AccountFilter = {
    homeAccountId?: string;
    environment?: string;
    realm?: string;
};

/**
 * Credential:	<home_account_id*>-<environment>-<credential_type>-<client_id>-<realm*>-<target*>
 */
export type CredentialFilter = {
    homeAccountId?: string;
    environment?: string;
    credentialType?: string;
    clientId?: string;
    realm?: string;
    target?: string;
};

/**
 * Valid cache object type
 */
export type ValidCacheType =
    | AccountEntity
    | IdTokenEntity
    | AccessTokenEntity
    | RefreshTokenEntity
    | AppMetadataEntity
    | ServerTelemetryCacheValue
    | string;<|MERGE_RESOLUTION|>--- conflicted
+++ resolved
@@ -8,11 +8,8 @@
 import { AccessTokenEntity } from "../entities/AccessTokenEntity";
 import { RefreshTokenEntity } from "../entities/RefreshTokenEntity";
 import { AppMetadataEntity } from "../entities/AppMetadataEntity";
-<<<<<<< HEAD
 import { ServerTelemetryCacheValue } from "../../telemetry/server/ServerTelemetryCacheValue";
-=======
 import { ServerTelemetryEntity } from '../entities/ServerTelemetryEntity';
->>>>>>> 698176f5
 
 export type AccountCache = Record<string, AccountEntity>;
 export type IdTokenCache = Record<string, IdTokenEntity>;
@@ -24,8 +21,6 @@
     accessTokens: AccessTokenCache;
     refreshTokens: RefreshTokenCache;
 };
-
-export type ValidCacheType = AccountEntity | IdTokenEntity | AccessTokenEntity | RefreshTokenEntity | AppMetadataEntity | ServerTelemetryEntity | string;
 
 /**
  * Account:	<home_account_id>-<environment>-<realm*>
