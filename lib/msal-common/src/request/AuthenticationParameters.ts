--- conflicted
+++ resolved
@@ -3,12 +3,7 @@
  * Licensed under the MIT License.
  */
 import { ClientRequestParameters } from "./ClientRequestParameters";
-<<<<<<< HEAD
 import { Account } from "../account/Account";
-import { ClientConfigurationError } from "../error/ClientConfigurationError";
-=======
-import { Account } from "../auth/Account";
->>>>>>> dd5d2e08
 
 /**
  * AuthenticationParameters passed by user to retrieve a token from the server.
@@ -32,25 +27,4 @@
     account?: Account;
     sid?: string;
     loginHint?: string;
-<<<<<<< HEAD
-};
-
-/**
- * Function which validates claims request passed in by the user.
- * @param request
- */
-export function validateClaimsRequest(request: AuthenticationParameters): void {
-    if (!request.claimsRequest) {
-        return;
-    }
-    try {
-        JSON.parse(request.claimsRequest);
-    } catch (e) {
-        throw ClientConfigurationError.createClaimsRequestParsingError(e);
-    }
-
-    // TODO: More validation will be added when the server team tells us how they have actually implemented claims
-}
-=======
-};
->>>>>>> dd5d2e08
+};