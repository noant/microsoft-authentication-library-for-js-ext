/*
 * Copyright (c) Microsoft Corporation. All rights reserved.
 * Licensed under the MIT License.
 */

import { BaseClient } from "./BaseClient";
import { ClientConfiguration } from "../config/ClientConfiguration";
import { SilentFlowRequest } from "../request/SilentFlowRequest";
import { AuthenticationResult } from "../response/AuthenticationResult";
import { CredentialType } from "../utils/Constants";
import { CacheRecord } from "../cache/entities/CacheRecord";
import { IdTokenEntity } from "../cache/entities/IdTokenEntity";
import { CacheHelper } from "../cache/utils/CacheHelper";
import { AccessTokenEntity } from "../cache/entities/AccessTokenEntity";
import { RefreshTokenEntity } from "../cache/entities/RefreshTokenEntity";
import { ScopeSet } from "../request/ScopeSet";
import { IdToken } from "../account/IdToken";
import { TimeUtils } from "../utils/TimeUtils";
import { RefreshTokenRequest } from "../request/RefreshTokenRequest";
import { RefreshTokenClient } from "./RefreshTokenClient";
import { ClientAuthError } from "../error/ClientAuthError";

export class SilentFlowClient extends BaseClient {

    constructor(configuration: ClientConfiguration) {
        super(configuration);
    }

    /**
     * Retrieves a token from cache if it is still valid, or uses the cached refresh token to renew
     * the given token and returns the renewed token
     * @param request
     */
    public async acquireToken(request: SilentFlowRequest): Promise<AuthenticationResult>{
        let cacheRecord: CacheRecord;
        let idTokenObj: IdToken;
        const requestScopes = new ScopeSet(request.scopes || [], this.config.authOptions.clientId, true);

        // We currently do not support silent flow for account === null use cases; This will be revisited for confidential flow usecases
        if (request.account === null) {
            throw ClientAuthError.createNoAccountInSilentRequestError();
        } else {
            cacheRecord = new CacheRecord();
            // fetch account
<<<<<<< HEAD
            cacheRecord.account = this.unifiedCacheManager.getAccount(CacheHelper.generateAccountCacheKey(request.account));
=======
            const accountKey: string = CacheHelper.generateAccountCacheKey(request.account);
            cacheRecord.account = this.unifiedCacheManager.getAccount(accountKey);
>>>>>>> f7765d55

            const homeAccountId = cacheRecord.account.homeAccountId;
            const environment = cacheRecord.account.environment;

            // fetch idToken, accessToken, refreshToken
            cacheRecord.idToken = this.fetchIdToken(homeAccountId, environment);
            idTokenObj = new IdToken(cacheRecord.idToken.secret, this.config.cryptoInterface);
            cacheRecord.accessToken = this.fetchAccessToken(homeAccountId, environment, requestScopes);
            cacheRecord.refreshToken = this.fetchRefreshToken(homeAccountId, environment);

            // If accessToken has expired, call refreshToken flow to fetch a new set of tokens
            if (request.forceRefresh || (!!cacheRecord.accessToken && this.isTokenExpired(cacheRecord.accessToken.expiresOn))) {
                // check if we have refreshToken
                if (!!cacheRecord.refreshToken) {
                    const refreshTokenClient = new RefreshTokenClient(this.config);
                    const refreshTokenRequest: RefreshTokenRequest = {
                        scopes: request.scopes,
                        refreshToken: cacheRecord.refreshToken.secret,
                        authority: request.authority
                    };

                    return refreshTokenClient.acquireToken(refreshTokenRequest);
                }
                // no refresh Token
                else {
                    throw ClientAuthError.createNoTokenInCacheError();
                }
            }

            if (cacheRecord.accessToken === null) {
                throw ClientAuthError.createNoTokenInCacheError();
            }
        }

        // generate Authentication Result
        return {
            uniqueId: idTokenObj.claims.oid || idTokenObj.claims.sub,
            tenantId: idTokenObj.claims.tid,
            scopes: requestScopes.asArray(),
            idToken: cacheRecord.idToken.secret,
            idTokenClaims: idTokenObj.claims,
            accessToken: cacheRecord.accessToken.secret,
            account: cacheRecord.account,
            expiresOn: new Date(cacheRecord.accessToken.expiresOn),
            extExpiresOn: new Date(cacheRecord.accessToken.extendedExpiresOn),
            familyId: null,
        };
    }

    /**
     * fetches idToken from cache if present
     * @param request
     */
    fetchIdToken(homeAccountId: string, environment: string): IdTokenEntity {
        const idTokenKey: string = CacheHelper.generateCacheKey(
            homeAccountId,
            environment,
            CredentialType.ID_TOKEN,
            this.config.authOptions.clientId,
            this.defaultAuthority.tenant
        );
        return this.unifiedCacheManager.getCredential(idTokenKey) as IdTokenEntity;
    }

    /**
     * fetches accessToken from cache if present
     * @param request
     * @param scopes
     */
    fetchAccessToken(homeAccountId: string, environment: string, scopes: ScopeSet): AccessTokenEntity {
        const accessTokenKey: string = CacheHelper.generateCacheKey(
            homeAccountId,
            environment,
            CredentialType.ACCESS_TOKEN,
            this.config.authOptions.clientId,
            this.defaultAuthority.tenant,
            scopes.printScopes()
        );

        return this.unifiedCacheManager.getCredential(accessTokenKey) as AccessTokenEntity;
    }

    /**
     * fetches refreshToken from cache if present
     * @param request
     */
    fetchRefreshToken(homeAccountId: string, environment: string): RefreshTokenEntity {
        const refreshTokenKey: string = CacheHelper.generateCacheKey(
            homeAccountId,
            environment,
            CredentialType.REFRESH_TOKEN,
            this.config.authOptions.clientId
        );
        return this.unifiedCacheManager.getCredential(refreshTokenKey) as RefreshTokenEntity;
    }

    /**
     * check if an access token is expired
     * @param expiresOn
     */
    isTokenExpired(expiresOn: string): boolean {
        // check for access token expiry
        const expirationSec = Number(expiresOn);
        const offsetCurrentTimeSec = TimeUtils.nowSeconds() + this.config.systemOptions.tokenRenewalOffsetSeconds;

        // Check if refresh is forced, or if tokens are expired. If neither are true, return a token response with the found token entry.
        return (expirationSec && expirationSec > offsetCurrentTimeSec);
    }
}<|MERGE_RESOLUTION|>--- conflicted
+++ resolved
@@ -42,12 +42,8 @@
         } else {
             cacheRecord = new CacheRecord();
             // fetch account
-<<<<<<< HEAD
-            cacheRecord.account = this.unifiedCacheManager.getAccount(CacheHelper.generateAccountCacheKey(request.account));
-=======
             const accountKey: string = CacheHelper.generateAccountCacheKey(request.account);
             cacheRecord.account = this.unifiedCacheManager.getAccount(accountKey);
->>>>>>> f7765d55
 
             const homeAccountId = cacheRecord.account.homeAccountId;
             const environment = cacheRecord.account.environment;
