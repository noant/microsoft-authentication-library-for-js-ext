/*
 * Copyright (c) Microsoft Corporation. All rights reserved.
 * Licensed under the MIT License.
 */

import { BaseClient } from "./BaseClient";
import { ClientConfiguration } from "../config/ClientConfiguration";
import { SilentFlowRequest } from "../request/SilentFlowRequest";
import { AuthenticationResult } from "../response/AuthenticationResult";
import { CredentialType } from "../utils/Constants";
<<<<<<< HEAD
import { CacheRecord } from "../cache/entities/CacheRecord";
import { IdTokenEntity } from "../cache/entities/IdTokenEntity";
import { CacheHelper } from "../cache/utils/CacheHelper";
import { AccessTokenEntity } from "../cache/entities/AccessTokenEntity";
import { RefreshTokenEntity } from "../cache/entities/RefreshTokenEntity";
=======
import { IdTokenEntity } from "../unifiedCache/entities/IdTokenEntity";
import { CacheHelper } from "../unifiedCache/utils/CacheHelper";
import { AccessTokenEntity } from "../unifiedCache/entities/AccessTokenEntity";
import { RefreshTokenEntity } from "../unifiedCache/entities/RefreshTokenEntity";
>>>>>>> 2108ad65
import { ScopeSet } from "../request/ScopeSet";
import { IdToken } from "../account/IdToken";
import { TimeUtils } from "../utils/TimeUtils";
import { RefreshTokenRequest } from "../request/RefreshTokenRequest";
import { RefreshTokenClient } from "./RefreshTokenClient";
import { ClientAuthError } from "../error/ClientAuthError";
import { CredentialFilter, CredentialCache } from "../cache/utils/CacheTypes";

export class SilentFlowClient extends BaseClient {

    constructor(configuration: ClientConfiguration) {
        super(configuration);
    }

    /**
     * Retrieves a token from cache if it is still valid, or uses the cached refresh token to renew
     * the given token and returns the renewed token
     * @param request
     */
    public async acquireToken(request: SilentFlowRequest): Promise<AuthenticationResult> {
        // We currently do not support silent flow for account === null use cases; This will be revisited for confidential flow usecases
        if (!request.account) {
            throw ClientAuthError.createNoAccountInSilentRequestError();
        } 

        const requestScopes = new ScopeSet(request.scopes || [], this.config.authOptions.clientId, true);
        // fetch account
        const accountKey: string = CacheHelper.generateAccountCacheKey(request.account);
        const cachedAccount = this.unifiedCacheManager.getAccount(accountKey);

        const homeAccountId = cachedAccount.homeAccountId;
        const environment = cachedAccount.environment;

        // fetch idToken, accessToken, refreshToken
        const cachedIdToken = this.readIdTokenFromCache(homeAccountId, environment, cachedAccount.realm);
        const idTokenObj = new IdToken(cachedIdToken.secret, this.config.cryptoInterface);
        const cachedAccessToken = this.readAccessTokenFromCache(homeAccountId, environment, requestScopes, cachedAccount.realm);
        const cachedRefreshToken = this.readRefreshTokenFromCache(homeAccountId, environment);

        // If accessToken has expired, call refreshToken flow to fetch a new set of tokens
        if (request.forceRefresh || (!!cachedAccessToken && this.isTokenExpired(cachedAccessToken.expiresOn))) {
            // no refresh Token
            if (!cachedRefreshToken) {
                throw ClientAuthError.createNoTokensFoundError();
            }

            const refreshTokenClient = new RefreshTokenClient(this.config);
            const refreshTokenRequest: RefreshTokenRequest = {
                scopes: request.scopes,
                refreshToken: cachedRefreshToken.secret,
                authority: request.authority
            };

            return refreshTokenClient.acquireToken(refreshTokenRequest);
        }

        if (cachedAccessToken === null) {
            throw ClientAuthError.createNoTokensFoundError();
        }

        // generate Authentication Result
        return {
            uniqueId: idTokenObj.claims.oid || idTokenObj.claims.sub,
            tenantId: idTokenObj.claims.tid,
            scopes: requestScopes.asArray(),
            account: CacheHelper.toIAccount(cachedAccount),
            idToken: cachedIdToken.secret,
            idTokenClaims: idTokenObj.claims,
            accessToken: cachedAccessToken.secret,
            expiresOn: new Date(cachedAccessToken.expiresOn),
            extExpiresOn: new Date(cachedAccessToken.extendedExpiresOn),
            familyId: null,
        };
    }

    /**
     * fetches idToken from cache if present
     * @param request
     */
    private readIdTokenFromCache(homeAccountId: string, environment: string, inputRealm: string): IdTokenEntity {
        const idTokenKey: string = CacheHelper.generateCredentialCacheKey(
            homeAccountId,
            environment,
            CredentialType.ID_TOKEN,
            this.config.authOptions.clientId,
            inputRealm
        );
        return this.unifiedCacheManager.getCredential(idTokenKey) as IdTokenEntity;
    }

    /**
     * fetches accessToken from cache if present
     * @param request
     * @param scopes
     */
    private readAccessTokenFromCache(homeAccountId: string, environment: string, scopes: ScopeSet, inputRealm: string): AccessTokenEntity {
        const accessTokenFilter: CredentialFilter = {
            homeAccountId,
            environment,
            credentialType: CredentialType.ACCESS_TOKEN,
            clientId: this.config.authOptions.clientId,
            realm: inputRealm,
            target: scopes.printScopes()
        };
        const credentialCache: CredentialCache = this.unifiedCacheManager.getCredentialsFilteredBy(accessTokenFilter);
        const accessTokens = Object.values(credentialCache.accessTokens);
        if (accessTokens.length > 1) {
            // TODO: Figure out what to throw or return here.
        } else if (accessTokens.length < 1) {
            return null;
        }
        return accessTokens[0] as AccessTokenEntity;
    }

    /**
     * fetches refreshToken from cache if present
     * @param request
     */
    private readRefreshTokenFromCache(homeAccountId: string, environment: string): RefreshTokenEntity {
        const refreshTokenKey: string = CacheHelper.generateCredentialCacheKey(
            homeAccountId,
            environment,
            CredentialType.REFRESH_TOKEN,
            this.config.authOptions.clientId
        );
        return this.unifiedCacheManager.getCredential(refreshTokenKey) as RefreshTokenEntity;
    }

    /**
     * check if a token is expired based on given UTC time in seconds.
     * @param expiresOn
     */
    private isTokenExpired(expiresOn: string): boolean {
        // check for access token expiry
        let expirationSec = Number(expiresOn);
        const offsetCurrentTimeSec = TimeUtils.nowSeconds() + this.config.systemOptions.tokenRenewalOffsetSeconds;

        // Check if refresh is forced, or if tokens are expired. If neither are true, return a token response with the found token entry.
<<<<<<< HEAD
        if (!expirationSec) {
            expirationSec = 0;
        }
        return (expirationSec > offsetCurrentTimeSec);
=======
        return (expirationSec && offsetCurrentTimeSec < expirationSec);
>>>>>>> 2108ad65
    }
}<|MERGE_RESOLUTION|>--- conflicted
+++ resolved
@@ -8,18 +8,10 @@
 import { SilentFlowRequest } from "../request/SilentFlowRequest";
 import { AuthenticationResult } from "../response/AuthenticationResult";
 import { CredentialType } from "../utils/Constants";
-<<<<<<< HEAD
-import { CacheRecord } from "../cache/entities/CacheRecord";
 import { IdTokenEntity } from "../cache/entities/IdTokenEntity";
 import { CacheHelper } from "../cache/utils/CacheHelper";
 import { AccessTokenEntity } from "../cache/entities/AccessTokenEntity";
 import { RefreshTokenEntity } from "../cache/entities/RefreshTokenEntity";
-=======
-import { IdTokenEntity } from "../unifiedCache/entities/IdTokenEntity";
-import { CacheHelper } from "../unifiedCache/utils/CacheHelper";
-import { AccessTokenEntity } from "../unifiedCache/entities/AccessTokenEntity";
-import { RefreshTokenEntity } from "../unifiedCache/entities/RefreshTokenEntity";
->>>>>>> 2108ad65
 import { ScopeSet } from "../request/ScopeSet";
 import { IdToken } from "../account/IdToken";
 import { TimeUtils } from "../utils/TimeUtils";
@@ -158,13 +150,9 @@
         const offsetCurrentTimeSec = TimeUtils.nowSeconds() + this.config.systemOptions.tokenRenewalOffsetSeconds;
 
         // Check if refresh is forced, or if tokens are expired. If neither are true, return a token response with the found token entry.
-<<<<<<< HEAD
         if (!expirationSec) {
             expirationSec = 0;
         }
-        return (expirationSec > offsetCurrentTimeSec);
-=======
-        return (expirationSec && offsetCurrentTimeSec < expirationSec);
->>>>>>> 2108ad65
+        return (offsetCurrentTimeSec < expirationSec);
     }
 }