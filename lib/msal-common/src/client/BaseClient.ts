--- conflicted
+++ resolved
@@ -12,17 +12,12 @@
 import { AADServerParamKeys, Constants, HeaderNames } from "../utils/Constants";
 import { NetworkResponse } from "../network/NetworkManager";
 import { ServerAuthorizationTokenResponse } from "../server/ServerAuthorizationTokenResponse";
-<<<<<<< HEAD
 import { TrustedAuthority } from "../authority/TrustedAuthority";
-import { UnifiedCacheManager } from "../unifiedCache/UnifiedCacheManager";
-=======
-import { B2cAuthority } from "../authority/B2cAuthority";
 import { UnifiedCacheManager } from "../cache/UnifiedCacheManager";
 import { AccountEntity } from "../cache/entities/AccountEntity";
 import { IAccount } from "../account/IAccount";
 import { AccountCache } from "../cache/utils/CacheTypes";
 import { CacheHelper } from "../cache/utils/CacheHelper";
->>>>>>> d7675e0c
 
 /**
  * Base application class which will construct requests to send to and handle responses from the Microsoft STS using the authorization code flow.
@@ -75,13 +70,7 @@
         // Set the network interface
         this.networkClient = this.config.networkInterface;
 
-<<<<<<< HEAD
         TrustedAuthority.setTrustedAuthoritiesFromConfig(this.config.authOptions.knownAuthorities);
-=======
-        B2cAuthority.setKnownAuthorities(
-            this.config.authOptions.knownAuthorities
-        );
->>>>>>> d7675e0c
 
         this.defaultAuthority = this.config.authOptions.authority;
     }
