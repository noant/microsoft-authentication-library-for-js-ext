/*
 * Copyright (c) Microsoft Corporation. All rights reserved.
 * Licensed under the MIT License.
 */
import { ServerAuthorizationTokenResponse } from "../server/ServerAuthorizationTokenResponse";
import { buildClientInfo, ClientInfo } from "../account/ClientInfo";
import { ICrypto } from "../crypto/ICrypto";
import { ClientAuthError } from "../error/ClientAuthError";
import { StringUtils } from "../utils/StringUtils";
import { ServerAuthorizationCodeResponse } from "../server/ServerAuthorizationCodeResponse";
import { Logger } from "../logger/Logger";
import { ServerError } from "../error/ServerError";
import { IdToken } from "../account/IdToken";
import { UnifiedCacheManager } from "../unifiedCache/UnifiedCacheManager";
import { ScopeSet } from "../request/ScopeSet";
import { TimeUtils } from "../utils/TimeUtils";
import { AuthenticationResult } from "./AuthenticationResult";
import { AccountEntity } from "../unifiedCache/entities/AccountEntity";
import { Authority } from "../authority/Authority";
import { AuthorityType } from "../authority/AuthorityType";
import { IdTokenEntity } from "../unifiedCache/entities/IdTokenEntity";
import { AccessTokenEntity } from "../unifiedCache/entities/AccessTokenEntity";
import { RefreshTokenEntity } from "../unifiedCache/entities/RefreshTokenEntity";
import { InteractionRequiredAuthError } from "../error/InteractionRequiredAuthError";

/**
 * Class that handles response parsing.
 */
export class ResponseHandler {
    private clientId: string;
    private uCacheManager: UnifiedCacheManager;
    private cryptoObj: ICrypto;
    private logger: Logger;
    private clientInfo: ClientInfo;
    private homeAccountIdentifier: string;

    constructor(clientId: string, unifiedCacheManager: UnifiedCacheManager, cryptoObj: ICrypto, logger: Logger) {
        this.clientId = clientId;
        this.uCacheManager = unifiedCacheManager;
        this.cryptoObj = cryptoObj;
        this.logger = logger;
    }

    /**
     * Function which validates server authorization code response.
     * @param serverResponseHash
     * @param cachedState
     * @param cryptoObj
     */
    validateServerAuthorizationCodeResponse(
        serverResponseHash: ServerAuthorizationCodeResponse,
        cachedState: string,
        cryptoObj: ICrypto
    ): void {
        if (serverResponseHash.state !== cachedState) {
            throw ClientAuthError.createStateMismatchError();
        }

        // Check for error
        if (serverResponseHash.error || serverResponseHash.error_description || serverResponseHash.suberror) {
            if (InteractionRequiredAuthError.isInteractionRequiredError(serverResponseHash.error, serverResponseHash.error_description, serverResponseHash.suberror)) {
                throw new InteractionRequiredAuthError(serverResponseHash.error, serverResponseHash.error_description, serverResponseHash.suberror);
            }

            throw new ServerError(serverResponseHash.error, serverResponseHash.error_description, serverResponseHash.suberror);
        }

        if (serverResponseHash.client_info) {
            buildClientInfo(serverResponseHash.client_info, cryptoObj);
        }
    }

    /**
     * Function which validates server authorization token response.
     * @param serverResponse
     */
    validateTokenResponse(
        serverResponse: ServerAuthorizationTokenResponse
    ): void {
        // Check for error
        if (serverResponse.error || serverResponse.error_description || serverResponse.suberror) {
            if (InteractionRequiredAuthError.isInteractionRequiredError(serverResponse.error, serverResponse.error_description, serverResponse.suberror)) {
                throw new InteractionRequiredAuthError(serverResponse.error, serverResponse.error_description, serverResponse.suberror);
            }

            const errString = `${serverResponse.error_codes} - [${serverResponse.timestamp}]: ${serverResponse.error_description} - Correlation ID: ${serverResponse.correlation_id} - Trace ID: ${serverResponse.trace_id}`;
            throw new ServerError(serverResponse.error, errString);
        }

        // generate homeAccountId
        if (serverResponse.client_info) {
            this.clientInfo = buildClientInfo(serverResponse.client_info, this.cryptoObj);
            if (!StringUtils.isEmpty(this.clientInfo.uid) && !StringUtils.isEmpty(this.clientInfo.utid)) {
                this.homeAccountIdentifier = this.cryptoObj.base64Encode(this.clientInfo.uid) + "." + this.cryptoObj.base64Encode(this.clientInfo.utid);
            }
        }
    }

    /**
     * Returns a constructed token response based on given string. Also manages the cache updates and cleanups.
     * @param serverTokenResponse
     * @param authorityString
     * @param resource
     * @param state
     */
    generateAuthenticationResult(serverTokenResponse: ServerAuthorizationTokenResponse, authority: Authority): AuthenticationResult {
        // Retrieve current account if in Cache
        // TODO: add this once the req for cache look up for tokens is confirmed

        const authenticationResult = this.processTokenResponse(serverTokenResponse, authority);

        const environment = authority.canonicalAuthorityUrlComponents.HostNameAndPort;
        this.addCredentialsToCache(authenticationResult, environment, serverTokenResponse.refresh_token);

        return authenticationResult;
    }

    /**
     * Returns a new AuthenticationResult with the data from original result filled with the relevant data.
     * @param authenticationResult
     * @param idTokenString(raw idToken in the server response)
     */
    processTokenResponse(serverTokenResponse: ServerAuthorizationTokenResponse, authority: Authority): AuthenticationResult {
        const authenticationResult: AuthenticationResult = {
            uniqueId: "",
            tenantId: "",
            tokenType: "",
            idToken: null,
            idTokenClaims: null,
            accessToken: "",
            scopes: [],
            expiresOn: null,
            familyId: null
        };

        // IdToken
        const idTokenObj = new IdToken(serverTokenResponse.id_token, this.cryptoObj);

        // if account is not in cache, append it to the cache
        this.addAccountToCache(serverTokenResponse, idTokenObj, authority);

        // TODO: Check how this changes for auth code response
        const expiresSeconds = Number(idTokenObj.claims.exp);
        if (expiresSeconds && !authenticationResult.expiresOn) {
            authenticationResult.expiresOn = new Date(expiresSeconds * 1000);
        }

        // Expiration calculation
        const expiresInSeconds = TimeUtils.nowSeconds() + serverTokenResponse.expires_in;
        const extendedExpiresInSeconds = expiresInSeconds + serverTokenResponse.ext_expires_in;
        // Set consented scopes in response
        const responseScopes = ScopeSet.fromString(serverTokenResponse.scope, this.clientId, true);

        return {
            ...authenticationResult,
            uniqueId: idTokenObj.claims.oid || idTokenObj.claims.sub,
            tenantId: idTokenObj.claims.tid,
            idToken: idTokenObj.rawIdToken,
            idTokenClaims: idTokenObj.claims,
            accessToken: serverTokenResponse.access_token,
            expiresOn: new Date(expiresInSeconds),
            extExpiresOn: new Date(extendedExpiresInSeconds),
            scopes: responseScopes.asArray(),
            familyId: serverTokenResponse.foci,
        };
    }

    /**
     * if Account is not in the cache, generateAccount and append it to the cache
     * @param serverTokenResponse
     * @param idToken
     * @param authority
     */
    addAccountToCache(serverTokenResponse: ServerAuthorizationTokenResponse, idToken: IdToken, authority: Authority): void {
        const environment = authority.canonicalAuthorityUrlComponents.HostNameAndPort;
        let accountEntity: AccountEntity;
        const cachedAccount: AccountEntity = this.uCacheManager.getAccount(this.homeAccountIdentifier, environment, idToken.claims.tid);
        if (!cachedAccount) {
            accountEntity = this.generateAccountEntity(serverTokenResponse, idToken, authority);
            this.uCacheManager.addAccountEntity(accountEntity);
        }
    }

    /**
     * Generate Account
     * @param serverTokenResponse
     * @param idToken
     * @param authority
     */
    generateAccountEntity(serverTokenResponse: ServerAuthorizationTokenResponse, idToken: IdToken, authority: Authority): AccountEntity {
        const authorityType = authority.authorityType;

        if (!serverTokenResponse.client_info)
            throw ClientAuthError.createClientInfoEmptyError(serverTokenResponse.client_info);

        switch (authorityType) {
            case AuthorityType.B2C:
                return AccountEntity.createAccount(serverTokenResponse.client_info, authority, idToken, "policy", this.cryptoObj);
            case AuthorityType.Adfs:
                return AccountEntity.createADFSAccount(authority, idToken);
            // default to AAD
            default:
                return AccountEntity.createAccount(serverTokenResponse.client_info, authority, idToken, null, this.cryptoObj);
        }
    }

    /**
     * Appends the minted tokens to the in-memory cache
     * @param authenticationResult
     * @param authority
     */
    addCredentialsToCache(
        authenticationResult: AuthenticationResult,
        authority: string,
        refreshToken: string
<<<<<<< HEAD
    ) {
=======
    ): void {
>>>>>>> adae5868
        const idTokenEntity = IdTokenEntity.createIdTokenEntity(
            this.homeAccountIdentifier,
            authenticationResult,
            this.clientId,
            authority
        );
        const accessTokenEntity = AccessTokenEntity.createAccessTokenEntity(
            this.homeAccountIdentifier,
            authenticationResult,
            this.clientId,
            authority
        );
        const refreshTokenEntity = RefreshTokenEntity.createRefreshTokenEntity(
            this.homeAccountIdentifier,
            authenticationResult,
            refreshToken,
            this.clientId,
            authority
        );

        this.uCacheManager.addCredentialCache(accessTokenEntity, idTokenEntity, refreshTokenEntity);
    }
}<|MERGE_RESOLUTION|>--- conflicted
+++ resolved
@@ -213,11 +213,7 @@
         authenticationResult: AuthenticationResult,
         authority: string,
         refreshToken: string
-<<<<<<< HEAD
-    ) {
-=======
     ): void {
->>>>>>> adae5868
         const idTokenEntity = IdTokenEntity.createIdTokenEntity(
             this.homeAccountIdentifier,
             authenticationResult,
