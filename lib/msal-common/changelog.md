--- conflicted
+++ resolved
@@ -1,10 +1,7 @@
 # 1.0.0-beta.2
 - Fixed an issue where types were not being exported from the correct location (#1613)
 - Fixed an issue where system configuration values were being overwritten with `undefined` (#1631)
-<<<<<<< HEAD
-=======
 - Added support for sub-error codes from the eSTS service (#1533)
->>>>>>> 217df59d
 
 # 1.0.0-beta.1
 - Fixed an issue where types are not exported correctly (#1517)
