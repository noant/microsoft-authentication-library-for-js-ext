/*
 * Copyright (c) Microsoft Corporation. All rights reserved.
 * Licensed under the MIT License.
 */

import { BrokerOptions } from "../config/Configuration";
import { BrokerHandshakeRequest } from "./BrokerHandshakeRequest";
import { BrokerHandshakeResponse } from "./BrokerHandshakeResponse";
<<<<<<< HEAD
import { BrokerMessage } from "./BrokerMessage";
import { BrokerAuthRequest } from "./BrokerAuthRequest";
import { BrokerMessageType, InteractionType } from "../utils/BrowserConstants";
import { BrokerRedirectResponse } from "./BrokerRedirectResponse";
=======
import { Logger } from "@azure/msal-common";
>>>>>>> 815e05da

export class BrokerManager {
    private brokerOptions: BrokerOptions;
    private version: string;
    private logger: Logger;

    constructor(brokerOptions: BrokerOptions, logger: Logger, version: string) {
        this.brokerOptions = brokerOptions;
        this.logger = logger;
        this.version = version;
    }

    listenForMessage(): void {
        window.addEventListener("message", (message: MessageEvent): void => {
            this.logger.verbose("Broker handshake request received");
            // Check that message is a BrokerHandshakeRequest
<<<<<<< HEAD
            const clientMessage = BrokerMessage.validateMessage(message);
            if (clientMessage) {
                switch (clientMessage.data.messageType) {
                    case BrokerMessageType.HANDSHAKE_REQUEST:
                        return this.handleHandshake(clientMessage);
                    case BrokerMessageType.AUTH_REQUEST:
                        return this.handleAuthRequest(clientMessage);
                    default:
                        return;
                }
=======
            const brokerMessageHandshake = BrokerHandshakeRequest.validate(message);
            if (brokerMessageHandshake) {
                this.logger.verbose(`Broker handshake validated: ${JSON.stringify(brokerMessageHandshake)}`);
                const brokerHandshakeResponse = new BrokerHandshakeResponse(this.version);

                // @ts-ignore
                message.source.postMessage(brokerHandshakeResponse, message.origin);
                this.logger.info(`Sending handshake response: ${JSON.stringify(brokerHandshakeResponse)}`);
>>>>>>> 815e05da
            }
        });
    }

    /* eslint-disable */
    /**
     * Handle a broker handshake request from a child.
     * @param clientMessage 
     */
    private handleHandshake(clientMessage: MessageEvent): void {
        const validMessage = BrokerHandshakeRequest.validate(clientMessage);
        console.log("Broker handshake validated: ", validMessage);
        const brokerHandshakeResponse = new BrokerHandshakeResponse(this.version);

        // @ts-ignore
        clientMessage.source.postMessage(brokerHandshakeResponse, clientMessage.origin);
        console.log("Sending handshake response: ", brokerHandshakeResponse);
    }
    

    /**
     * Handle a brokered auth request from the child.
     * @param clientMessage 
     */
    private handleAuthRequest(clientMessage: MessageEvent): void {
        const validMessage = BrokerAuthRequest.validate(clientMessage);
        console.log("Broker auth request validated: ", validMessage);
        if (validMessage.interactionType === InteractionType.REDIRECT) {
            const brokerRedirectResp = new BrokerRedirectResponse();
            // @ts-ignore
            clientMessage.ports[0].postMessage(brokerRedirectResp);
            console.log("Sending redirect response: ", brokerRedirectResp);

            // Call loginRedirect
        }
    }
    /* eslint-enable */
}<|MERGE_RESOLUTION|>--- conflicted
+++ resolved
@@ -6,14 +6,11 @@
 import { BrokerOptions } from "../config/Configuration";
 import { BrokerHandshakeRequest } from "./BrokerHandshakeRequest";
 import { BrokerHandshakeResponse } from "./BrokerHandshakeResponse";
-<<<<<<< HEAD
 import { BrokerMessage } from "./BrokerMessage";
 import { BrokerAuthRequest } from "./BrokerAuthRequest";
 import { BrokerMessageType, InteractionType } from "../utils/BrowserConstants";
 import { BrokerRedirectResponse } from "./BrokerRedirectResponse";
-=======
 import { Logger } from "@azure/msal-common";
->>>>>>> 815e05da
 
 export class BrokerManager {
     private brokerOptions: BrokerOptions;
@@ -30,7 +27,6 @@
         window.addEventListener("message", (message: MessageEvent): void => {
             this.logger.verbose("Broker handshake request received");
             // Check that message is a BrokerHandshakeRequest
-<<<<<<< HEAD
             const clientMessage = BrokerMessage.validateMessage(message);
             if (clientMessage) {
                 switch (clientMessage.data.messageType) {
@@ -41,16 +37,6 @@
                     default:
                         return;
                 }
-=======
-            const brokerMessageHandshake = BrokerHandshakeRequest.validate(message);
-            if (brokerMessageHandshake) {
-                this.logger.verbose(`Broker handshake validated: ${JSON.stringify(brokerMessageHandshake)}`);
-                const brokerHandshakeResponse = new BrokerHandshakeResponse(this.version);
-
-                // @ts-ignore
-                message.source.postMessage(brokerHandshakeResponse, message.origin);
-                this.logger.info(`Sending handshake response: ${JSON.stringify(brokerHandshakeResponse)}`);
->>>>>>> 815e05da
             }
         });
     }
