/*
 * Copyright (c) Microsoft Corporation. All rights reserved.
 * Licensed under the MIT License.
 */
<<<<<<< HEAD
import { Account, AuthorizationCodeModule, AuthenticationParameters, INetworkModule, TokenResponse, UrlString, TemporaryCacheKeys, TokenRenewParameters, StringUtils, ProtocolUtils, MsalMethod } from "@azure/msal-common";
import { Configuration, buildConfiguration } from "./Configuration";
=======
import {
    Account,
    SPAClient,
    AuthenticationParameters,
    INetworkModule,
    TokenResponse,
    UrlString,
    TemporaryCacheKeys,
    TokenRenewParameters,
    StringUtils,
    PromptValue,
    ServerError,
    Authority,
    AuthorityFactory,
    InteractionRequiredAuthError,
    B2cAuthority
} from "@azure/msal-common";
import { Configuration, buildConfiguration } from "../config/Configuration";
>>>>>>> fc973cf9
import { BrowserStorage } from "../cache/BrowserStorage";
import { CryptoOps } from "../crypto/CryptoOps";
import { RedirectHandler } from "../interaction_handler/RedirectHandler";
import { PopupHandler } from "../interaction_handler/PopupHandler";
import { SilentHandler } from "../interaction_handler/SilentHandler";
import { BrowserAuthError } from "../error/BrowserAuthError";
import { BrowserConfigurationAuthError } from "../error/BrowserConfigurationAuthError";
import { BrowserConstants } from "../utils/BrowserConstants";
import { AuthCallback } from "../types/AuthCallback";
import { BrowserUtils } from "../utils/BrowserUtils";
import { version } from "../../package.json";

/**
 * The PublicClientApplication class is the object exposed by the library to perform authentication and authorization functions in Single Page Applications
 * to obtain JWT tokens as described in the OAuth 2.0 Authorization Code Flow with PKCE specification.
 */
export class PublicClientApplication {

    // auth functions imported from @azure/msal-common module
    private readonly authModule: SPAClient;

    // Crypto interface implementation
    private readonly browserCrypto: CryptoOps;

    // Storage interface implementation
    private readonly browserStorage: BrowserStorage;

    // Network interface implementation
    private readonly networkClient: INetworkModule;

    // Response promise
    private readonly tokenExchangePromise: Promise<TokenResponse>;

    // Input configuration by developer/user
    private config: Configuration;

    protected defaultAuthorityInstance: Authority;

    /**
     * @constructor
     * Constructor for the PublicClientApplication used to instantiate the PublicClientApplication object
     *
     * Important attributes in the Configuration object for auth are:
     * - clientID: the application ID of your application. You can obtain one by registering your application with our Application registration portal : https://portal.azure.com/#blade/Microsoft_AAD_IAM/ActiveDirectoryMenuBlade/RegisteredAppsPreview
     * - authority: the authority URL for your application.
     * - redirect_uri: the uri of your application registered in the portal.
     *
     * In Azure AD, authority is a URL indicating the Azure active directory that MSAL uses to obtain tokens.
     * It is of the form https://login.microsoftonline.com/{Enter_the_Tenant_Info_Here}
     * If your application supports Accounts in one organizational directory, replace "Enter_the_Tenant_Info_Here" value with the Tenant Id or Tenant name (for example, contoso.microsoft.com).
     * If your application supports Accounts in any organizational directory, replace "Enter_the_Tenant_Info_Here" value with organizations.
     * If your application supports Accounts in any organizational directory and personal Microsoft accounts, replace "Enter_the_Tenant_Info_Here" value with common.
     * To restrict support to Personal Microsoft accounts only, replace "Enter_the_Tenant_Info_Here" value with consumers.
     *
     * In Azure B2C, authority is of the form https://{instance}/tfp/{tenant}/{policyName}/
     * Full B2C functionality will be available in this library in future versions.
     *
     * @param {@link (Configuration:type)} configuration object for the MSAL PublicClientApplication instance
     */
    constructor(configuration: Configuration) {
        // Set the configuration.
        this.config = buildConfiguration(configuration);

        // Initialize the crypto class.
        this.browserCrypto = new CryptoOps();

        // Initialize the network module class.
        this.networkClient = this.config.system.networkClient;

        // Initialize the browser storage class.
        this.browserStorage = new BrowserStorage(this.config.auth.clientId, this.config.cache);

        // Initialize default authority instance
        B2cAuthority.setKnownAuthorities(this.config.auth.knownAuthorities);

        this.defaultAuthorityInstance = AuthorityFactory.createInstance(
            this.config.auth.authority || "https://login.microsoftonline.com/common",
            this.config.system.networkClient
        );

        // Create auth module.
        this.authModule = new SPAClient({
            authOptions: {
                clientId: this.config.auth.clientId,
                authority: this.config.auth.authority ?
                    AuthorityFactory.createInstance(this.config.auth.authority, this.config.system.networkClient) :
                    this.defaultAuthorityInstance,
                knownAuthorities: this.config.auth.knownAuthorities,
                redirectUri: this.config.auth.redirectUri,
                postLogoutRedirectUri: this.config.auth.postLogoutRedirectUri
            },
            systemOptions: {
                tokenRenewalOffsetSeconds: this.config.system.tokenRenewalOffsetSeconds,
                telemetry: this.config.system.telemetry
            },
            loggerOptions: {
                loggerCallback: this.config.system.loggerOptions.loggerCallback,
                piiLoggingEnabled: this.config.system.loggerOptions.piiLoggingEnabled
            },
            cryptoInterface: this.browserCrypto,
            networkInterface: this.networkClient,
            storageInterface: this.browserStorage,
            libraryInfo: {
                sku: BrowserConstants.MSAL_SKU,
                version: version,
                cpu: "",
                os: ""
            }
        });

        // Check for hash and save response promise
        this.tokenExchangePromise = this.handleRedirectResponse();
    }

    // #region Redirect Flow

    /**
     * WARNING: This function will be deprecated soon.
     * Process any redirect-related data and send back the success or error object.
     * IMPORTANT: Please do not use this function when using the popup APIs, as it may break the response handling
     * in the main window.
     *
     * @param {@link (AuthCallback:type)} authCallback - Callback which contains
     * an AuthError object, containing error data from either the server
     * or the library, depending on the origin of the error, or the AuthResponse object
     * containing data from the server (returned with a null or non-blocking error).
     */
    async handleRedirectCallback(authCallback: AuthCallback): Promise<void> {
        console.warn("handleRedirectCallback will be deprecated upon release of msal-browser@v2.0.0. Please transition to using handleRedirectPromise().");
        // Check whether callback object was passed.
        if (!authCallback) {
            throw BrowserConfigurationAuthError.createInvalidCallbackObjectError(authCallback);
        }

        // Check if we need to navigate, otherwise handle hash
        try {
            const tokenResponse = await this.tokenExchangePromise;
            if (tokenResponse) {
                authCallback(null, tokenResponse);
            }
        } catch (err) {
            authCallback(err);
        }
    }

    /**
     * Event handler function which allows users to fire events after the PublicClientApplication object
     * has loaded during redirect flows. This should be invoked on all page loads involved in redirect
     * auth flows.
     * @returns token response or null. If the return value is null, then no auth redirect was detected.
     */
    async handleRedirectPromise(): Promise<TokenResponse | null> {
        return this.tokenExchangePromise;
    }

    /**
     * Checks if navigateToLoginRequestUrl is set, and:
     * - if true, performs logic to cache and navigate
     * - if false, handles hash string and parses response
     */
    private async handleRedirectResponse(): Promise<TokenResponse> {
        // Get current location hash from window or cache.
        const {location: {hash}} = window;
        const cachedHash = this.browserStorage.getItem(TemporaryCacheKeys.URL_HASH);
        const isResponseHash = UrlString.hashContainsKnownProperties(hash);

        const loginRequestUrl = this.browserStorage.getItem(TemporaryCacheKeys.ORIGIN_URI);
        const currentUrl = BrowserUtils.getCurrentUri();
        if (loginRequestUrl === currentUrl) {
            // We don't need to navigate - check for hash and prepare to process
            if (isResponseHash) {
                BrowserUtils.clearHash();
                return this.handleHash(hash);
            } else {
                // Loaded page with no valid hash - pass in the value retrieved from cache, or null/empty string
                return this.handleHash(cachedHash);
            }
        }

        if (this.config.auth.navigateToLoginRequestUrl && isResponseHash && !BrowserUtils.isInIframe()) {
            // Returned from authority using redirect - need to perform navigation before processing response
            this.browserStorage.setItem(TemporaryCacheKeys.URL_HASH, hash);

            if (StringUtils.isEmpty(loginRequestUrl) || loginRequestUrl === "null") {
                // Redirect to home page if login request url is null (real null or the string null)
                this.authModule.logger.warning("Unable to get valid login request url from cache, redirecting to home page");
                BrowserUtils.navigateWindow("/", true);
            } else {
                // Navigate to target url
                BrowserUtils.navigateWindow(loginRequestUrl, true);
            }
            return null;
        }

        if (!isResponseHash) {
            // Loaded page with no valid hash - pass in the value retrieved from cache, or null/empty string
            return this.handleHash(cachedHash);
        }

        if (!this.config.auth.navigateToLoginRequestUrl) {
            // We don't need to navigate - check for hash and prepare to process
            BrowserUtils.clearHash();
            return this.handleHash(hash);
        }

        return null;
    }

    /**
     * Checks if hash exists and handles in window. Otherwise, cancel any current requests and continue.
     * @param responseHash
     * @param interactionHandler
     */
    private async handleHash(responseHash: string): Promise<TokenResponse> {
        const interactionHandler = new RedirectHandler(this.authModule, this.browserStorage);
        if (!StringUtils.isEmpty(responseHash)) {
            // Hash contains known properties - handle and return in callback
            return interactionHandler.handleCodeResponse(responseHash);
        }

        // There is no hash - assume we are in clean state and clear any current request data.
        this.cleanRequest();
        return null;
    }

    /**
     * Use when initiating the login process by redirecting the user's browser to the authorization endpoint. This function redirects the page, so
     * any code that follows this function will not execute.
     * @param {@link (AuthenticationParameters:type)}
     */
    loginRedirect(request: AuthenticationParameters): void {
        // Preflight request
        this.preflightRequest();

        request.userRequestState = ProtocolUtils.setMethodInUserRequestState(request.userRequestState, MsalMethod.REDIRECT);

        try {
            // Create redirect interaction handler.
            const interactionHandler = new RedirectHandler(this.authModule, this.browserStorage);

            // Create login url, which will by default append the client id scope to the call.
            this.authModule.createLoginUrl(request).then((navigateUrl: string) => {
                // Show the UI once the url has been created. Response will come back in the hash, which will be handled in the handleRedirectCallback function.
                interactionHandler.initiateAuthRequest(navigateUrl);
            });
        } catch (e) {
            this.cleanRequest();
            throw e;
        }
    }

    /**
     * Use when you want to obtain an access_token for your API by redirecting the user's browser window to the authorization endpoint. This function redirects
     * the page, so any code that follows this function will not execute.
     * @param {@link (AuthenticationParameters:type)}
     *
     * To acquire only idToken, please pass clientId as the only scope in the Authentication Parameters
     */
    acquireTokenRedirect(request: AuthenticationParameters): void {
        // Preflight request
        this.preflightRequest();

        request.userRequestState = ProtocolUtils.setMethodInUserRequestState(request.userRequestState, MsalMethod.REDIRECT);

        try {
            // Create redirect interaction handler.
            const interactionHandler = new RedirectHandler(this.authModule, this.browserStorage);

            // Create acquire token url.
            this.authModule.createAcquireTokenUrl(request).then((navigateUrl: string) => {
                // Show the UI once the url has been created. Response will come back in the hash, which will be handled in the handleRedirectCallback function.
                interactionHandler.initiateAuthRequest(navigateUrl);
            });
        } catch (e) {
            this.cleanRequest();
            throw e;
        }
    }

    // #endregion

    // #region Popup Flow

    /**
     * Use when initiating the login process via opening a popup window in the user's browser
     *
     * @param {@link (AuthenticationParameters:type)}
     *
     * @returns {Promise.<TokenResponse>} - a promise that is fulfilled when this function has completed, or rejected if an error was raised. Returns the {@link AuthResponse} object
     */
    async loginPopup(request: AuthenticationParameters): Promise<TokenResponse> {
        // Preflight request
        this.preflightRequest();

        request.userRequestState = ProtocolUtils.setMethodInUserRequestState(request.userRequestState, MsalMethod.POPUP);

        // Create login url, which will by default append the client id scope to the call.
        const navigateUrl = await this.authModule.createLoginUrl(request);

        // Acquire token with popup
        return this.popupTokenHelper(navigateUrl);
    }

    /**
     * Use when you want to obtain an access_token for your API via opening a popup window in the user's browser
     * @param {@link AuthenticationParameters}
     *
     * To acquire only idToken, please pass clientId as the only scope in the Authentication Parameters
     * @returns {Promise.<TokenResponse>} - a promise that is fulfilled when this function has completed, or rejected if an error was raised. Returns the {@link AuthResponse} object
     */
    async acquireTokenPopup(request: AuthenticationParameters): Promise<TokenResponse> {
        // Preflight request
        this.preflightRequest();

        request.userRequestState = ProtocolUtils.setMethodInUserRequestState(request.userRequestState, MsalMethod.POPUP);

        // Create acquire token url.
        const navigateUrl = await this.authModule.createAcquireTokenUrl(request);

        // Acquire token with popup
        return this.popupTokenHelper(navigateUrl);
    }

    /**
     * Helper which acquires an authorization code with a popup from given url, and exchanges the code for a set of OAuth tokens.
     * @param navigateUrl
     */
    private async popupTokenHelper(navigateUrl: string): Promise<TokenResponse> {
        try {
            // Create popup interaction handler.
            const interactionHandler = new PopupHandler(this.authModule, this.browserStorage);
            // Show the UI once the url has been created. Get the window handle for the popup.
            const popupWindow: Window = interactionHandler.initiateAuthRequest(navigateUrl);
            // Monitor the window for the hash. Return the string value and close the popup when the hash is received. Default timeout is 60 seconds.
            const hash = await interactionHandler.monitorWindowForHash(popupWindow, this.config.system.windowHashTimeout, navigateUrl);
            // Handle response from hash string.
            return await interactionHandler.handleCodeResponse(hash);
        } catch (e) {
            this.cleanRequest();
            throw e;
        }
    }

    // #endregion

    // #region Silent Flow

    /**
     * This function uses a hidden iframe to fetch an authorization code from the eSTS. There are cases where this may not work:
     * - Any browser using a form of Intelligent Tracking Prevention
     * - If there is not an established session with the service
     *
     * In these cases, the request must be done inside a popup or full frame redirect.
     *
     * For the cases where interaction is required, you cannot send a request with prompt=none.
     *
     * If your refresh token has expired, you can use this function to fetch a new set of tokens silently as long as
     * you session on the server still exists.
     * @param {@link AuthenticationParameters}
     *
     * To renew idToken, please pass clientId as the only scope in the Authentication Parameters.
     * @returns {Promise.<TokenResponse>} - a promise that is fulfilled when this function has completed, or rejected if an error was raised. Returns the {@link AuthResponse} object
     */
    async ssoSilent(request: AuthenticationParameters): Promise<TokenResponse> {
        // block the reload if it occurred inside a hidden iframe
        BrowserUtils.blockReloadInHiddenIframes();

        // Check that we have some SSO data
        if (StringUtils.isEmpty(request.loginHint) && StringUtils.isEmpty(request.sid) && !request.account) {
            throw BrowserAuthError.createSilentSSOInsufficientInfoError();
        }

        // Check that prompt is set to none, throw error if it is set to anything else.
        if (request.prompt && request.prompt !== PromptValue.NONE) {
            throw BrowserAuthError.createSilentPromptValueError(request.prompt);
        }

        // Create silent request
        const silentRequest: AuthenticationParameters = {
            ...request,
            prompt: PromptValue.NONE
        };

        // Get scopeString for iframe ID
        const scopeString = silentRequest.scopes ? silentRequest.scopes.join(" ") : "";

        // Create authorize request url
        const navigateUrl = await this.authModule.createLoginUrl(silentRequest);

        return this.silentTokenHelper(navigateUrl, scopeString);
    }

    /**
     * Use this function to obtain a token before every call to the API / resource provider
     *
     * MSAL return's a cached token when available
     * Or it send's a request to the STS to obtain a new token using a refresh token.
     *
     * @param {@link AuthenticationParameters}
     *
     * To renew idToken, please pass clientId as the only scope in the Authentication Parameters
     * @returns {Promise.<TokenResponse>} - a promise that is fulfilled when this function has completed, or rejected if an error was raised. Returns the {@link AuthResponse} object
     *
     */
    async acquireTokenSilent(silentRequest: TokenRenewParameters): Promise<TokenResponse> {
        // block the reload if it occurred inside a hidden iframe
        BrowserUtils.blockReloadInHiddenIframes();

        try {
            // Send request to renew token. Auth module will throw errors if token cannot be renewed.
            return await this.authModule.getValidToken(silentRequest);
        } catch (e) {
            const isServerError = e instanceof ServerError;
            const isInteractionRequiredError = e instanceof InteractionRequiredAuthError;
            const isInvalidGrantError = (e.errorCode === BrowserConstants.INVALID_GRANT_ERROR);
            if (isServerError && isInvalidGrantError && !isInteractionRequiredError) {
                const tokenRequest: AuthenticationParameters = {
                    ...silentRequest,
                    prompt: PromptValue.NONE
                };

                // Create authorize request url
                const navigateUrl = await this.authModule.createAcquireTokenUrl(tokenRequest);

                // Get scopeString for iframe ID
                const scopeString = silentRequest.scopes ? silentRequest.scopes.join(" ") : "";

                return this.silentTokenHelper(navigateUrl, scopeString);
            }

            throw e;
        }
    }

    /**
     * Helper which acquires an authorization code silently using a hidden iframe from given url
     * using the scopes requested as part of the id, and exchanges the code for a set of OAuth tokens.
     * @param navigateUrl
     * @param userRequestScopes
     */
    private async silentTokenHelper(navigateUrl: string, userRequestScopes: string): Promise<TokenResponse> {
        try {
            // Create silent handler
            const silentHandler = new SilentHandler(this.authModule, this.browserStorage, this.config.system.loadFrameTimeout);
            // Get the frame handle for the silent request
            const msalFrame = await silentHandler.initiateAuthRequest(navigateUrl, userRequestScopes);
            // Monitor the window for the hash. Return the string value and close the popup when the hash is received. Default timeout is 60 seconds.
            const hash = await silentHandler.monitorFrameForHash(msalFrame, this.config.system.iframeHashTimeout, navigateUrl);
            // Handle response from hash string.
            return await silentHandler.handleCodeResponse(hash);
        } catch (e) {
            throw e;
        }
    }

    // #endregion

    // #region Logout

    /**
     * Use to log out the current user, and redirect the user to the postLogoutRedirectUri.
     * Default behaviour is to redirect the user to `window.location.href`.
     */
    logout(): void {
        // create logout string and navigate user window to logout. Auth module will clear cache.
        this.authModule.logout().then((logoutUri: string) => {
            BrowserUtils.navigateWindow(logoutUri);
        });
    }

    // #endregion

    // #region Getters and setters

    /**
     *
     * Use to get the redirect uri configured in MSAL or null.
     * Evaluates redirectUri if its a function, otherwise simply returns its value.
     * @returns {string} redirect URL
     *
     */
    public getRedirectUri(): string {
        return this.authModule.getRedirectUri();
    }

    /**
     * Use to get the post logout redirect uri configured in MSAL or null.
     * Evaluates postLogoutredirectUri if its a function, otherwise simply returns its value.
     *
     * @returns {string} post logout redirect URL
     */
    public getPostLogoutRedirectUri(): string {
        return this.authModule.getPostLogoutRedirectUri();
    }

    /**
     * Returns the signed in account
     * (the account object is created at the time of successful login)
     * or null when no state is found
     * @returns {@link Account} - the account object stored in MSAL
     */
    public getAccount(): Account {
        return this.authModule.getAccount();
    }

    // #endregion

    // #region Helpers

    /**
     * Helper to check whether interaction is in progress.
     */
    private interactionInProgress(): boolean {
        // Check whether value in cache is present and equal to expected value
        return this.browserStorage.getItem(BrowserConstants.INTERACTION_STATUS_KEY) === BrowserConstants.INTERACTION_IN_PROGRESS_VALUE;
    }

    /**
     * Helper to validate app environment before making a request.
     */
    private preflightRequest(): void {
        // block the reload if it occurred inside a hidden iframe
        BrowserUtils.blockReloadInHiddenIframes();

        // Check if interaction is in progress. Throw error if true.
        if (this.interactionInProgress()) {
            throw BrowserAuthError.createInteractionInProgressError();
        }
    }

    /**
     * Helper to remove interaction status and remove tempoarary request data.
     */
    private cleanRequest(): void {
        // Interaction is completed - remove interaction status.
        this.browserStorage.removeItem(BrowserConstants.INTERACTION_STATUS_KEY);
        this.authModule.cancelRequest();
    }

    // #endregion
}<|MERGE_RESOLUTION|>--- conflicted
+++ resolved
@@ -2,10 +2,6 @@
  * Copyright (c) Microsoft Corporation. All rights reserved.
  * Licensed under the MIT License.
  */
-<<<<<<< HEAD
-import { Account, AuthorizationCodeModule, AuthenticationParameters, INetworkModule, TokenResponse, UrlString, TemporaryCacheKeys, TokenRenewParameters, StringUtils, ProtocolUtils, MsalMethod } from "@azure/msal-common";
-import { Configuration, buildConfiguration } from "./Configuration";
-=======
 import {
     Account,
     SPAClient,
@@ -24,7 +20,6 @@
     B2cAuthority
 } from "@azure/msal-common";
 import { Configuration, buildConfiguration } from "../config/Configuration";
->>>>>>> fc973cf9
 import { BrowserStorage } from "../cache/BrowserStorage";
 import { CryptoOps } from "../crypto/CryptoOps";
 import { RedirectHandler } from "../interaction_handler/RedirectHandler";
