--- conflicted
+++ resolved
@@ -45,13 +45,12 @@
     // Logger
     protected logger: Logger;
 
-<<<<<<< HEAD
     // Broadcast service
     public broadcastService: BroadcastService;
-=======
+
     // Flag to indicate if in browser environment
     protected isBrowserEnvironment: boolean;
->>>>>>> 8dcb135b
+
 
     /**
      * @constructor
@@ -246,12 +245,9 @@
      * @param {@link (RedirectRequest:type)}
      */
     async acquireTokenRedirect(request: RedirectRequest): Promise<void> {
-<<<<<<< HEAD
         this.broadcast(BroadcastEvent.ACQUIRE_TOKEN_START);
-        
-=======
         this.preflightBrowserEnvironmentCheck();
->>>>>>> 8dcb135b
+
         // Preflight request
         const validRequest: AuthorizationUrlRequest = this.preflightInteractiveRequest(request, InteractionType.REDIRECT);
         const serverTelemetryManager = this.initializeServerTelemetryManager(ApiId.acquireTokenRedirect, validRequest.correlationId);
@@ -373,14 +369,8 @@
      * @returns {Promise.<AuthenticationResult>} - a promise that is fulfilled when this function has completed, or rejected if an error was raised. Returns the {@link AuthResponse} object
      */
     async ssoSilent(request: SsoSilentRequest): Promise<AuthenticationResult> {
-<<<<<<< HEAD
         this.broadcast(BroadcastEvent.SSO_SILENT_START);
-
-        // block the reload if it occurred inside a hidden iframe
-        BrowserUtils.blockReloadInHiddenIframes();
-=======
         this.preflightBrowserEnvironmentCheck();
->>>>>>> 8dcb135b
 
         // Check that we have some SSO data
         if (StringUtils.isEmpty(request.loginHint) && StringUtils.isEmpty(request.sid) && (!request.account || StringUtils.isEmpty(request.account.username))) {
